\documentclass{jors}

%% Set the header information
\pagestyle{fancy}
\definecolor{mygray}{gray}{0.6}
\renewcommand\headrule{}
\rhead{\footnotesize 3}
\rhead{\textcolor{gray}{UP JORS software Latex paper template version 0.1}}

\usepackage{graphics,color,graphicx,amsmath,hyperref}
\usepackage{xr,natbib}
\bibliographystyle{vancouver}
\usepackage{amsbsy}

\newcommand{\norm}[1]{\left\Vert#1\right\Vert}
\newcommand{\abs}[1]{\left\vert#1\right\vert}
\newcommand{\set}[1]{\left\{#1\right\}}
\newcommand{\eps}{\varepsilon}
%\bibliographystyle{abbrvnat}
\graphicspath{{images}}

\begin{document}

% COMMANDS -------------------------------------------------------
\newcommand{\mr}[1]{\mathrm{#1}}
\newcommand{\mb}[1]{\mathbf{#1}}
\newcommand{\br}[1]{\left<#1\right>}
\newcommand{\bl}[1]{\left|#1\right|}
\newcommand{\mc}[1]{\mathcal{#1}}
\newcommand{\tb}[1]{\textcolor{blue}{#1}}
\newcommand{\tr}[1]{\textcolor{red}{#1}}
\newcommand{\tg}[1]{\textcolor{green}{#1}}
\newcommand{\si}[0]{{\rm s}_{\rm i}}
\newcommand{\sj}[0]{{\rm s}_{\rm j}}
\newcommand{\bs}[1]{\boldsymbol{#1}}
\newcommand{\rs}[0]{{\rm s}}
\newcommand{\rk}[0]{{\rm k}}

\rule{\textwidth}{1pt}

\section*{(1) Overview}
\vspace{0.5cm}

\section*{Convenient interface to inverse Ising (ConIII): A Python 3 package for solving Ising-type maximum entropy models}

\section*{Paper Authors}
1. Lee, Edward D.; \\
2. Daniels, Bryan C.

\section*{Paper Author Roles and Affiliations}
1. Department of Physics, 142 Sciences Dr, Cornell University, Ithaca NY 14853 \\
2. ASU--SFI Center for Biosocial Complex Systems, Arizona State University, Tempe, AZ 85287

\section*{Abstract}

ConIII (pronounced CON-ee) is an open-source Python project providing a simple interface to solving the pairwise and higher order Ising model and a base for extension to other maximum entropy models. We describe the maximum entropy problem and give an overview of the algorithms that are implemented as part of ConIII (\url{https://github.com/eltrompetero/coniii}) including Monte Carlo histogram, pseudolikelihood,  minimum probability flow, a regularized mean field method, and a cluster expansion method. Our goal is to make a variety of maximum entropy techniques accessible to those unfamiliar with the techniques and accelerate workflow for users.

\section*{Keywords}
inverse Ising, maxent, maximum entropy, inference

\section*{Introduction}
Many biological and social systems are characterized by collective behavior: the correlated pattern of neural firing \cite{Schneidman:2006he}, protein diversity in the immune system \cite{Mora:2010jxb}, conflict participation in monkeys \cite{Daniels:2017cq}, flocking in birds \cite{Bialek:2012cs}, statistics of letters in words \cite{Stephens:2010hi}, or consensus voting in the US Supreme Court \cite{Lee:2015ev,Lee:ky}. Statistical physics is a natural approach to probing such systems precisely because they are collective \cite{Castellano:2009ce}.
Recently, the development of numerical, analytic, and computational tools have made it feasible in these large collective systems to solve for the maximum entropy (maxent) model that reproduces system behavior, corresponding to solving an ``inverse problem.''
This approach contrasts with the typical problem in statistical physics where one postulates the microscopic model (the Hamiltonian) and works out the physical behavior of the system. In the inverse problem, we  find the parameters that correspond to observed behavior of a known system. In many cases, this is a very difficult problem to solve and does not have an analytical solution, and we must rely on analytic approximation and numerical techniques to estimate the parameters.

The pairwise maxent model, the Ising model, has been of particular interest because of its simplicity and generality. A variety of algorithms have been proposed to solve the inverse Ising problem, but different approaches are disparately available on separate code bases in different coding languages, which makes comparison difficult and pedagogy more complicated. With ConIII, it is possible to solve the inverse Ising problem with a variety of algorithms in just a few lines of code. 

ConIII is intended to provide a centralized resource for the inverse Ising problem and easy extension to other maxent problems. Although some of the implemented algorithms are specific to the Ising model and convenient, Ising-specific functions are included as part of package, other maxent models can be solved as well by specifying the particular constraints of the maxent model of interest. 
%The modular structure of ConIII was inspired by the machine learning package scikit-learn, where each algorithm is implemented in a class.
%There are a variety of techniques for approaching the inverse problem|often in context of a particular model|but they are often presented as different approaches without clear relations to one another. Instead of focusing on the details of each technique separately, we relate these techniques to one another and point out when one would fail or be difficult to apply.

%We hope to provide a (soft) introduction to the analytic, numerical, and computational techniques used to solve these problems to make them accessible to students especially at the graduate level in physics and beyond (and even advanced undergraduates). With the goal of furthering general understanding, we aim not to be rigorous but to be accurate and comprehensible, pointing to the relevant literature whenever possible. Although we strive to be as clear and explicit as possible across this guide, a good background in mathematics or physics will be extremely helpful. In some places, we have left out steps in the derivations, and we encourage the reader to work out the missing steps.

In the first few sections of this paper, we give a brief overview of maxent and describe the algorithms implemented in this package. Then, we describe the architecture of the package and how to contribute.

\section*{What is maximum entropy?}
Shannon introduced the concept of information entropy in his seminal paper about communication over a noisy channel \cite{Shannon:1948wk}. Information entropy is the unique measure of uncertainty that follows from insisting on elementary principles of consistency. According to Shannon, the entropy over the probability distribution $p(\rs)$ of possible discrete configurations $\mathcal S$ of a system is
\begin{align}
	S[p] &= -\sum_{{\rm s}\in \mathcal{S}} p({\rm s}) \log p({\rm s}).
\end{align}
These configurations could be on-off patterns of firing in neurons, the arrangement of letters in a word, or the orientation of spins in a material.

When there is no structure in the distribution, meaning that the probability is uniform, entropy is at a maximum. In the context of communication theory as Shannon first discussed, this means that there is no structure to exploit to make a prediction about the next part of an incoming message; thus, maximum entropy means that each new part of the message is maximally ``surprising.'' At the other extreme, when the message consists of the same bit over and over again, we can always guess at the following part of the message and the signal has zero entropy. In the context of modeling, we use entropy not to refer to the difficulty of the message, but to our state of knowledge about it. Entropy precisely measures our uncertainty about the configuration in which we expect to find the system.

Maximum entropy, or maxent, is the formal framework for building models that are consistent with statistics from the data but otherwise as structureless as possible \cite{Bretthorst:2003ua,Jaynes:1957fy}.
We begin by choosing a set of $K$ useful or important features from the data $f_{\rm k}(\rs)$ that should be true for the model that we are trying to build. These could be the averaging firing probabilities of a set of neurons or the average pairwise coocurrence for primates in a sequence of conflicts. The average of this feature across set of states in the data set $\mathcal{D}$ with $R$ elements is
\begin{align}
	\br{f_{\rm k}}_{\rm data} &= \frac{1}{R}\sum_{{\rm s}\in \mathcal{D}} f_{\rm k}({\rm s}).
\end{align}
According to the model in which each observation s occurs with some probability $p(\rm s)$, the same average is calculated over all possible states
\begin{align}
	\br{f_{\rm k}} &= \sum_{\rm s\in\mathcal{S}} p(\rs)f_{\rm k}(\rs).
\end{align}

We assert that the model should fit the $K$ features while maximizing entropy. The standard procedure is to solve this by the method of Langrangian multipliers. We construct the Langrangian functional $\mathcal{L}$ by introducing the multipliers $\lambda_{\rm k}$.
\begin{align}
	\mathcal{L}[p] &= -\sum_{\rm s\in\mathcal{S}} p(\rs)\log p(\rs) - \sum_{\rm k=1}^{K} \lambda_{\rm k} \big(\br{f_{\rm k}}-\br{f_{\rm k}}_{\rm data}\big)\label{eq:Lagrang}
\end{align}


%In the notation of statistical physics, the Langrangian is the Helmholtz free energy describing the competition between entropy and the structure described in the Hamiltonian $E$ in equilibrium (See Appendix) \footnote{If we fix the average energy of the system, we get the microcanonical ensemble (See Appendix). which is equivalent to the axiom that all microstates have equal probability (that is the maxent distribution).}.
%\begin{align}
%	F &= S - \br{E}\\
%	E &= -\sum_{\rm k}^K\lambda_{\rm k}f_{\rm k}(s)
%\end{align}
%This formulation makes clear the fundamental connection that statistical mechanics is an inference procedure using the maximum entropy principle \cite{Jaynes:1957fy}.

Then, we solve for the fixed point by taking the derivative with respect to $\lambda_{\rm k}$. 
The resulting maxent model is a Boltzmann distribution over states:
\begin{align}
    \label{eq:energy}
	p(\rs) &= \left.e^{-E(\rs)}\right/Z,\\
\intertext{with relative negative log-likelihood (also known as the energy or Hamiltonian)}
E(\rs) &= -\sum_{\rm k=1}^K\lambda_{\rm k}f_{\rm k}(\rs),
\intertext{and normalization factor (also known as the partition function)}
	Z &= \sum_{\rm s\in\mathcal{S}} e^{-E(\rs)}.
\end{align}
Entropy is a convex function of $p$ and the constraints are linear with respect to $p$, so the problem is convex and the maxent distribution unique.
Readers familiar with statistical physics will recognize this as an alternative derivation of the microcanonical ensemble, demonstrating that statistical mechanics can be viewed as an inference procedure using the maxent principle \cite{Jaynes:1957fy}.

Finding the parameters $\lambda_{\rm k}$ that match the constraints $\br{f_{\rm k}}_{\rm data}$ is equivalent to minimizing the Kullback-Leibler divergence between the model and the data \cite{Cover:2006tl}
\begin{align}
	D_{\rm KL}(p_{\rm data}||p) &= \sum_\rs p_{\rm data} \log\left(\frac{p_{\rm data}(\rs)}{p(\rs)}\right)\\
	\frac{\partial D_{\rm KL}}{\partial \lambda_{\rm k}} &= \sum_{\rs} p_{\rm data}(\rs) \frac{\partial (-E(\rs)-\log Z)}{\partial \lambda_{\rm k}} = 0 \nonumber \\
	\implies  \br{f_{\rm k}}_{\rm data} &= \br{f_{\rm k}}\label{eq:fk-fk}.
\end{align}
 In other words, the parameters of the maxent model are the ones that minimize the information theoretic ``distance'' to the distribution of the data given the constraints. Note that these parameters are given by the data: once the constraints have been chosen, there is a single maxent solution, with no free parameters.

\subsection*{The Ising model}
The Ising model is a statistical physics model of magnetism \cite{Ising:1924vf}. It consists of a set of spins $\rs_{\rm i}$ with 2 possible orientations (up and down), each coupled to an external magnetic field $h_{\rm i}$ and coupled to each other with pairwise couplings $J_{\rm ij}$. The strength of the magnetic field determines the tendency of each of the spins to orient in a particular direction and the couplings determine whether the spins tend to point together ($J_{\rm ij}>0$) or against each other ($J_{\rm ij}<0$). Typically, neighbors are defined as spins that interact with one another given by some underlying network structure. Figure \ref{gr:ising} shows a fully-connected example.

\begin{figure}[tb]\centering
	\includegraphics[width=.65\linewidth,clip,trim={100 70 70 60}]{ising_example.pdf}
\caption{Example of a fully connected Ising model with random couplings. Each spin $\rs_{\rm i}$ (circle) can take one of two states (black or white, corresponding to $-1$ and $+1$) and is connected to every other spin in the system with a positive or negative coupling. These states could describe the on-off patterns of firing in neurons, the arrangement of letters in a word, or the orientation of spins in a material. This schematic represents one possible state of the spins.  The inverse Ising problem starts with statistics about the states observed in the system and infers the coupling strengths $J_{\rm ij}$ and individual biases $h_{\rm i}$ that reproduce such statistics. }
\label{gr:ising}
\end{figure}

The energy of each configuration determines its probability via Eq \eqref{eq:energy} such that lower energy states are more probable:
\begin{align}
	E(\rs) &= -\sum_{\rm i<j}^N J_{\rm ij}\si\sj -\sum_{\rm i=1}^Nh_{\rm i}\si.
\end{align}
%States with lower energy are more likely so spin tend to orient along the direction of the local field $h_{\rm i}^{\rm local} = \sum_{\rm j}J_{\rm ij}\sj +h_{\rm i}$. 

We can derive the Ising model from the perspective of maxent. Fixing the the means and pairwise correlations to those observed in the data
\begin{align}
	\br{\si} &= \br{\si}_{\rm data} \\
	\br{\si\sj} &= \br{\si\sj}_{\rm data}
\end{align}
we go through the procedure of constructing the Langrangian from Eq~\ref{eq:Lagrang}
\begin{align}
	\mathcal{L}[p] &= -\sum_\rs p(\rs)\log p(\rs) +\sum_{\rm i<j}^N J_{\rm ij}\br{\si\sj} +\sum_{\rm i}^Nh_{\rm i}\br{\si}\\
	\frac{\partial\mathcal{L}[p]}{\partial p(\rs)} &= -\log p(\rs)-1 +\sum_{\rm i<j}^N J_{\rm ij}\si\sj +\sum_{\rm i}^Nh_{\rm i}\si\\
	\log p(\rs) &= -1 +\sum_{\rm i<j}^N J_{\rm ij}\si\sj +\sum_{\rm i}^Nh_{\rm i}\si\label{eq:E-1}\\
	p(\rs) &= \left.e^{-E(\rs)}\right/Z\\
\intertext{where the $-1$ in Eq \ref{eq:E-1} has been absorbed into the normalization factor}
	Z &= \sum_{\rs} e^{-E(\rs)}.
\end{align}
such that the probability distribution is normalized $\sum_{\rs} p(s)=1$.
Thus, the resulting model is exactly the Ising model mentioned earlier.

Despite the simplicity of the Ising model, the structure imposed by the discrete nature of the spins means that finding the parameters is challenging analytically and computationally. In the last few years, numerous techniques have been suggested for solving the inverse Ising problem exactly or approximately \cite{Nguyen:2017ww}. We have implemented some of them in ConIII and designed a package structure to make it easily extensible to include more methods.  Here, we briefly describe the algorithms that are part of the first official version of the package. The goal is to give the user a sense of how they work without getting bogged down in heavy detail. For more detail, we suggest perusing the papers referenced in each section or the review \cite{Nguyen:2017ww}. For a complete beginner, it may be useful to first get familiar with a slower introduction like in the Appendices of Ref \cite{Lee:2015ev}, Ref \cite{Bialek:2012ueb}, or Ref \cite{Bretthorst:2003ua}.



\section*{Inverse Ising methods implemented in ConIII}
\subsection*{Enumeration}
The na\"{i}ve approach that only works for small systems is to write out the equations from Eq~\ref{eq:fk-fk} and solve them numerically. After writing out all $K$ equations,
\begin{equation}
	\br{f_{\rm k}} = -\frac{\partial \ln Z}{\partial \lambda_{\rm k}} = \br{f_{\rm k}}_{\rm data} \\,
\end{equation}
we can use any standard root-finding algorithm to find the parameters $\lambda_{\rm k}$.
This approach, however, involves enumerating all states of the system, whose number grows exponentially with system size.
%[Simple example with logical gates?]

For the Ising model, writing down the equations has a number of steps $\mathcal{O}(K^2 2^{N})$, where $K$ is the number of constraints and $N$ the number of spins.  Each evaluation of the objective in the root-finding algorithm will be of the same order. For relatively small systems, around $N\leq15$, this approach is feasible on a typical desktop computer and is a good way to test the results of a more complicated algorithm.

This approach is implemented by the {\tt Enumerate} class.


\subsection*{Monte Carlo Histogram (MCH)}
Perhaps the most straightforward and most expensive computational approach is Monte Carlo Markov Chain (MCMC) sampling.  A series of states sampled from a proposed $p(\rs)$ is produced by MCMC to approximate $\br{f_{\rm k}}$ and determine how close we are to matching $\br{f_{\rm k}}_{\rm data}$.  The parameters are then adjusted using a learning rule, and both sampling and learning are repeated until a stopping criterion is met.
%The magic behind MCMC approaches is that only relative probabilities of states need to be known to return a sample of the distribution. Thus, we do not need to calculate the partition function, but can instead compute the difference in energy between two states. 
This can be combined with a variety of approximate gradient descent methods to reduce the number of sampling steps by predicting how the distribution will change if we modify the parameters slightly.
The particular technique implemented in ConIII is the Monte Carlo Histogram (MCH) method \cite{Broderick:2007wq}.

Since the sampling step is expensive, the idea behind MCH is to reuse a sample for more than one gradient descent step \cite{Broderick:2007wq}. Given that we have a sample with probability distribution $p(\rs)$ generated with parameters $\lambda_{\rm k}$, we would like to estimate the proposed distribution $p'(\rs)$ from adjusting our parameters $\lambda_{\rm k}' = \lambda_{\rm k}+\Delta\lambda_{\rm k}$. We can leverage our current sample to make this extrapolation.
\begin{align}
	p' &= \frac{p'}{p}p\\
	p'(\rs)	&= \frac{Z}{Z'}e^{\sum_\rk \Delta\lambda_k f_\rk(\rs)} p(\rs)\\
\intertext{To estimate the average,}
	\sum_\rs p'(\rs) f_{\rm k}(\rs) &= \frac{Z}{Z'} \sum_\rs p(\rs) e^{\sum_{\rm k} \Delta\lambda_{\rm k} f_{\rm k}(\rs)} f_{\rm k}(\rs)\\
\intertext{To be explicit about the fact that we only have a sampled approximation to $p$, we replace $p$ with the sample distribution.}
	\br{f_{\rm k}}' &= \frac{Z}{Z'} \br{e^{\sum_{\rm k} \Delta\lambda_{\rm k} f_{\rm k}(\rs)} f_{\rm k}(\rs)}_{\rm sample}
\end{align}
Likewise, the ratio of the partition function can be estimated
\begin{align}
	\frac{Z}{Z'} \approx 1\left/\br{e^{\sum_{\rm k} \Delta\lambda_{\rm k} f_{\rm k}(\rs)}}_{\rm sample}\right.
\end{align}

At each step, we update the Lagrangian multipliers $\{\lambda_\rk\}$ while being careful to stay within the bounds of a reasonable extrapolation. One suggestion is to update the parameters with some inertia \cite{Tkacik:2006vq}
\begin{align}
	\Delta\lambda_\rk(t+1) &= \Delta \lambda_\rk(t) + \epsilon \Delta\lambda_\rk(t-1)\label{eq:mch learn1}\\
	\Delta \lambda_\rk(t) &= \eta\left(\br{f_\rk}'-\br{f_\rk}\right)\label{eq:mch learn2}
\end{align}
This has a fixed point at the correct parameters.
%Another heuristic is to begin with a small sample size and increase the size of the sample set as we refine our estimates of the parameters.

In practice, MCH can be difficult to tune properly and one must check in on the progress of the algorithm often. One issue is choosing how to set the learning rule parameters $\eta$ and $\epsilon$. One suggestion for $\eta$ is to shrink it as the inverse of the number of iterations \cite{Tkacik:2006vq}. Another issue is that parameters cannot be changed by too much when using the MCH approximation step or the extrapolation to $\lambda_{\rm k}'$ will be inaccurate and the algorithm will fail to converge. In ConIII, this can be controlled by setting a bound on the maximum possible change in each parameter  $\Delta\lambda_{\rm max}$ and restricting the norm of the vector of change in parameters $\sum_{\rm k} \sqrt{\Delta\lambda_{\rm k}^2}$. Another issue is setting the parameters of the MCMC sampling routine. Both the burn time (the number of iterations before starting to sample) and sampling iterations (number of iterations between samples) must be large enough that we are sampling from the equilibrium distribution.  Typically, these are found by measuring how long the energy or individual parameter values remain correlated as MCMC progresses. The parameters may need to be updated during the course of MCH because the sampling parameters may need to change with the estimated parameters of the model. For some regimes of parameter space, samples are correlated over long times and alternative sampling methods like Wolff or Swendsen-Wang would vastly reduce time to reach the equilibrium distribution although these are not included in the current release of ConIII+. We do not discuss these sampling details here, but see Refs \cite{MacKay:2005wc,Newman:1999wu} for examples.

The main computational cost for MCH lies in the sampling step. For each iteration of MCH, the runtime is proportional to the number of samples $n$, number of MCMC iterations $T$, and the number of constraints for the Ising model $N^2$,
$\mathcal{O}(T n N^2)$, whereas the MCH estimate is relatively quick $\mathcal{O}(t n N^2)$ because the number of MCH approximation steps needed to converge is much smaller than the number of MCMC sampling iterations $t<<T$.
%What is the runtime for the learning rules Eqs \ref{eq:mch learn1} and \ref{eq:mch learn2}? This a much harder question that gets into optimization theory.

MCH is implemented in the {\tt MCH} class.

\subsection*{Pseudolikelihood}
The pseudolikelihood approach is an analytic approximation to the likelihood that drastically reduces the computational complexity of the problem and is exact as $N \rightarrow \infty$ \cite{Aurell:2012hi}. We calculate the conditional probability of each spin $\rs_{\rm i}$ given the rest of the system $\{\rs_{\rm j\neq i}\}$
\begin{align}
	p\left(\rs_{\rm i}|\{\rs_{\rm j\neq i}\}\right) &= \left( 1+e^{-2\rs_{\rm i} \left(h_{\rm i}+\sum_{j\neq i}J_{\rm ij}\rs_{\rm j}\right)} \right)^{-1}
\end{align}
Taking the logarithm, we define the approximate log-likelihood by summing over data points indexed by r:
\begin{align}
	f(h_{\rm i},\{J_{\rm ij}\}) &= \sum_{\rm r=1}^R \ln p\left(\left.\rs_{\rm i}^{(\rm r)}\right|\{\rs_{\rm j\neq i}\}^{(\rm r)}\right).
\end{align}
In the limit where the ensemble is well sampled, the average over the data can be replaced by an average over the ensemble:
\begin{align}
	f(h_{\rm i},\{J_{\rm ij}\}) &= \sum_{\rm s} \ln p\left(\left.\rs_{\rm i}\right|\{\rs_{\rm j\neq i}\}\right)p\left(\rs;h_{\rm i},\{J_{\rm ij}\}\right).
\end{align}

To find the point of maximum likelihood for a single spin $\rs_{\rm i}$, we calculate the analytical gradient and Hessian, $\partial f/\partial J_{\rm ij}$ and $\partial^2 f/\partial J_{\rm ij}\partial J_{\rm i'j'}$ for a Newton conjugate-gradient descent method. After maximizing likelihood for all spins, the maximum likelihood parameters may not satisfy the symmetry $J_{\rm ij}=J_{\rm ji}$. We impose the symmetry by insisting that
\begin{align}
	J_{\rm ij}' &= (J_{\rm ij}+J_{\rm ji})/2.
\end{align}

Pseudolikelihood is extremely fast and often surprisingly accurate. Each calculation of the gradient is order $\mathcal{O}(RN^2)$ and Hessian $\mathcal{O}(RN^3)$, which must be done for all $N$. With analytic forms for the gradient and Hessian, the conjugate-gradient descent method tends to converge quickly.

Pseudolikelihood for the Ising model is implemented in {\tt Pseudo}.

\subsection*{Minimum Probability Flow (MPF)}
Minimum probability flow involves analytically approximating how the probability distribution \textit{changes} as we modify the \textit{configurations} \cite{Sohl-Dickstein:2009tt,SohlDickstein:2011im}. In the methods so far mentioned, the approach has been to maximize the objective (the likelihood function) by immediately taking the derivative with respect to the parameters. With MPF, we first posit a set of dynamics that will lead the data distribution to equilibrate to that of the model. When these distributions are equivalent, then there is no ``probability flow'' between them. This technique is closely related to score matching, where we instead have a continuous state space and can directly take the derivative with respect to the states without specifying dynamics \cite{Hyvarinen:2007ed}.

First note that Monte Carlo dynamics (satisfying ergodicity and detailed balance) would lead to equilibration to the stationary distribution. One such transition matrix suggested in Ref \cite{SohlDickstein:2011im} is
\begin{align}
	\dot{p}_{\rm s} &= \sum_{\rm s'\neq s} \Gamma_{\rm ss'} p_{\rm s'} -\sum_{\rm s'\neq s} \Gamma_{\rm s's} p_{\rm s}\\
	\Gamma_{\rm ss'} &= g_{\rm ss'}\exp\left[ \frac{1}{2}\left( E_{\rm s'}-E_{\rm s} \right) \right]
\end{align}
with transition probabilities $\Gamma_{\rm ss'}$ from state ${\rm s'}$ to state s. The connectivity matrix $g_{\rm ss'}$ specifies whether there is edge between states s and ${\rm s'}$ such that probability can flow between them. By choosing a sparse $g_{\rm ss'}$ while not breaking ergodicity, we can drastically reduce the computational cost of computing this matrix.

Imagine that we start with the distribution over the states as given by the data and run the Monte Carlo dynamics. When data and model distributions are different, probability will flow between them and indicate that the parameters must be changed.  By minimizing a derivative of the Kullback-Leibler divergence, we measure how the difference between the model and the states in the data $\mathcal{D}$ changes when the dynamics are run for an infinitesimal amount of time.
\begin{align}
	L(\{\lambda_{\rm k}\}) \equiv \partial_t D_{\rm KL}(p^{(0)}||p^{(t)}\left(\{\lambda_{\rm k}\}\right)) &= \sum_{\rm s \not\in \mathcal{D}} \dot{p}_{\rm s}(\lambda_{\rm k})
\end{align}
The idea is that this derivative is also minimized with optimal parameters: the MPF algorithm looks for a minimum of the objective function $L$.

%MPF satisfies a number of useful properties:

For the Ising model, each evaluation of the objective function where $\Gamma_{\rm s s'}$ connects each data state with $G$ neighbors has runtime $\mathcal{O}(RGN^2)$. In a large fully connected system, $G\sim 2^N$ would be prohibitively large so a sparse choice is necessary.

MPF is implemented in the {\tt MPF} class.

\subsection*{Regularized mean-field method}
One attractively simple and efficient approach uses a regularized version of
mean-field theory.  In the inverse Ising problem, mean-field theory is equivalent
to treating each binary individual as instead having a continuously varying state
(corresponding to its mean value).  The inverse problem then turns into simply inverting
the correlation matrix $C$ \cite{Monasson:2011fo}:
\begin{equation}
\label{meanFieldSolution}
J^{\mathrm{mean-field}}_{\rm ij} =
    - \frac{ (C^{-1})_{\rm ij} }{ \sqrt{p_{\rm i}(1-p_{\rm i})p_{\rm j}(1-p_{\rm j})} },
\end{equation}
where
\begin{equation}
C_{\rm ij} = \frac{ p_{\rm ij} - p_{\rm i} p_{\rm j} }{ \sqrt{p_{\rm i}(1-p_{\rm i})p_{\rm j}(1-p_{\rm j})} },
\end{equation}
and where $p_{\rm i}$ corresponds to the frequency of individual i being
in the active ($+1$) state and $p_{\rm ij}$ is the frequency of the pair
i and j being simultanously in the active state.

A simple regularization scheme in this case is to discourage large values in the interaction
matrix $J_{\rm ij}$.  This corresponds to putting more weight on solutions that are closer to
the case with no interactions (independent individuals).  A particularly convenient form
adds the following term, quadratic in $J_{\rm ij}$, to the negative log-likelihood:
\begin{equation}
\gamma \sum_{\rm i} \sum_{\rm i<j} J_{\rm ij}^2 p_{\rm i} (1-p_{\rm i}) p_{\rm j} (1-p_{\rm j}).
\end{equation}
In this case, the regularized version of the mean-field solution in \eqref{meanFieldSolution}
can be solved analytically, with the slowest computational step coming from the inversion
of the correlation matrix.  For details, see Refs.~\cite{Daniels:2017cq,Barton:2013fja}.

The idea is then to vary the regularization strength $\gamma$ to move between the
non-interacting case ($\gamma \rightarrow \infty$) and the naively calculated
mean-field solution \eqref{meanFieldSolution} ($\gamma \rightarrow 0$).
While there is no guarantee that varying this one parameter will produce solutions that are
good enough to ``fit within error bars,'' this approach has been successful in at least
one case of fitting social interactions \cite{Daniels:2017cq}.

The inversion of the correlation matrix is relatively fast, bounded by $\mathcal{O}(N^3)$. Finding the optimal $\gamma$, involves Monte Carlo sampling from the model distribution, which has computational cost similar to MCH. It is, however, much more efficient because we are only optimizing a single parameter.

This is implemented in {\tt RegularizedMeanField}.



\subsection*{Cluster expansion}

Adaptive cluster expansion \cite{Monasson:2011fo,Monasson:2011fo,Barton:2013fja}
iteratively calculates terms in the
cluster expansion of the entropy $S$:
\begin{equation}
S - S_0 = \sum_\Gamma \Delta S_\Gamma,
\end{equation}
where the sum is over clusters $\Gamma$ and in the exact case
includes all $2^N - 1$ possible nonempty subsets of individuals in the system.  In the simplest version of the expansion,
one expands around $S_0 = 0$.  In some cases it can be more advantageous to
expand around
the independent individual solution or one of the mean-field solutions
described in the previous section \cite{Barton:2013fja}.

The inverse Ising problem is solved independently
on each of the clusters, which can be done exactly when the
clusters are small.  These results are used to construct a full
interaction matrix $J_{\rm ij}$.
The expansion starts with small clusters and expands to use larger
clusters, neglecting any clusters whose
contribution $\Delta S_\Gamma$ to the entropy falls below a threshold.
To find the best solution that does not overfit,
the threshold is initially set at a large value and then lowered,
gradually including more clusters in the expansion, until samples from
the resulting $J_{\rm ij}$ fit the desired statistics of the data sufficiently well.

The runtime will depend on the size of clusters included in the expansion.
If the expansion is truncated at clusters of size $n$, the worst-case runtime
would be $\mathcal{O}\left(\binom{N}{n} 2^n\right)$.  The point is that $S$ can often
be accurately estimated even when $n \ll N$.

The adaptive cluster expansion method is implemented in the {\tt ClusterExpansion} class.

%\subsection*{Bethe/Kikuchi free energy/cavity methods}
%Another approach involves a cluster-expansion of the free energy, also known as the cavity method. This has not yet been implemented in ConIII.
%The cavity method involves use of the marginalized distribution.

%\section*{Samplers}
%For estimating statistics of a given probability distribution $p(\rs)$, we have implemented in ConIII two versions of the well-known Metropolis algorithm. One is specific to the Ising model ({\tt FastMCIsing}) and the other ({\tt Metropolis}) can sample a system given an arbitrary function that calculates the energy of each state.
%
%In some parameter regimes where spins are tightly correlated, the Metropolis algorithm is very inefficient because the time to flip large numbers of spins simultaneously is extremely long. Cluster sampling like Wolff or Swendsen-Wang are much more efficient and will be included in future releases of ConIII.

%\section*{The finite sample problem}
%A fundamental problem in model inference is that uncertainty coming
%from the finiteness of data translates into uncertainties in parameters.
%In the exposition of the maxent formulation derived from Eq~\ref{eq:Lagrang}, there is no ambiguity in the model parameters because they are fully specified by the constraints calculated from data. In reality, these constraints are typically estimated from a finite sample, and they are noisy.
%The straightforward answer to this problem is to take more data---in a pairwise
%maxent problem, we might insist that we have enough samples to well-constrain
%the correlation between every pair of individuals.  But it is not always possible
%to take enough data.  For instance, in a social system in which we are trying to
%measure stable social structure that lasts on the order of months, there are only
%a finite number of social interactions that occur over those months, which may
%not be enough to tightly constrain parameters. When we fit exactly to constraints measured from a small amount of data, we run the danger of overfitting and poor generalization.
%
%When we find the parameters that minimize the Kullback-Leilber divergence between the model and the data distributions, we are maximizing the likelihood of the data. 
%Sample size influences curvature of the likelihood function around the maximum-likelihood peak.  Specifically, small sample size leads to a smaller curvature, implying a broad peak and larger uncertainty in parameters.
%We can estimate this uncertainty from the data: Assuming that the data is independently and identically distributed, the errors are given by the standard error of the mean of a binomial distribution \mbox{$p_{\rm ij...k} = p(s_{\rm i}=s_{\rm j}=...=s_{\rm k}=1)$} with $R$ data points.
%\begin{align}
%	\delta_{\rm ij...k} &= \sqrt{(1-p_{\rm ij...k})p_{\rm ij...k}/R}.
%\end{align}
%In algorithms that iteratively bring the model closer to the data, we can stop once we have gotten close enough, where close enough is given by the expected fluctuations in the data distribution.
%
%An alternative approach is to regularize the problem as in the regularized mean field or cluster expansion algorithms. Here, we restrict the search space in some principled way so that more complicated
%solutions are disallowed.  We then check that the regularized solutions fit the
%data within expected statistical fluctuations.  If not, a more lax regularization
%can be used to allow more complicated solutions that are able to fit the
%remaining signal in the data. 
%In a Bayesian formulation, this approach is equivalent to including a prior distribution over  parameters that more heavily weights simpler models.
%%\begin{align}
%%    \log p({\rm model}|{\rm data}) &\propto \log p({\rm data}|{\rm model}) + \log p({\rm model})\label{eq:prior}
%%\end{align}
%
%\section*{Model Validation}
%Besides just fitting the model while accounting for the noisiness of the data, how do we know if we need a more complicated model? To answer this question, we need to quantify how well the model fits and the corresponding tradeoff between the complexity and fit of the model.
%
%One way to formalize this is to quantify the tradeoff between a good description of the data with the cost of describing the model. In the Bayesian formulation, we would write this as maximizing the posterior probability of the data given the parameters $\theta$,
%\begin{align}
%    \log p(\theta|\mathcal{D}) &= \log p(\mathcal{D}|\theta) +\log p(\theta) + {\rm const}
%\end{align}
%and the tradeoff manifests as a competition between the likelihood $p(\mathcal{D}|\theta)$ and prior $p(\theta)$. For example, in the regularized mean-field method, the quadratic prior on the couplings favors sparse solutions over more complex solutions that might capture the data better but fail to generalize.
%%in Eq~\ref{eq:prior}. Roughly speaking, we can imagine that specifying the $L$ parameters is localizing a region in a high-dimensional space where each dimension shrinks with the number of data points $K$ as $\sim K^{-1/2}$. The volume of the ``ball'' grows like $K^{-L/2}$, so that the information cost goes like $-\frac{L}{2}\log(K)$ \cite{Lee:2015ev}.
%This picture is formalized by quantities like the Akaike information criterion (AIC) or the Bayesian information criterion (BIC) \cite{Anonymous:mVL3xTtr}.
%
%Although likelihood tells us how well the models are doing relative to one another, it does not tell us in detail how the model is fitting the data.
%Basic checks would be to compare against other correlations in the data.  This could include higher-order correlations than those used to fit the model or other features that are relevant to the question at hand. For instance, an important coarse-grained feature in  macaque conflict is the distribution of fight sizes, which is well reproduced by fitting only pairwise correlations \cite{Daniels:2017cq}.
%% In Figure~??, we show an example of a pairwise maxent model tested against higher order correlations. 
%The most strict check would be to compare the entire model probability distribution with that of the data \cite{Lee:2015ev}, but this is only feasible when the data set is reasonably large.
%
%A summary of how well the model captures the distribution across the entire probability distribution is the multi-information \cite{Nemenman:2004wz,Schneidman:2006he}. If we take a maxent model and add further constraints, the models can be ordered in terms of entropy $S_{\rm 1}>S_{2}>...S_{\rm m}>...>S_{\rm data}$, where the minimum entropy the most constrained model could have is equal to the data. To measure how much correlation in the data our model has captured, we can calculate the multi-information $I_{\rm m} = S_{\rm 1}-S_{\rm m}$, the amount of correlation captured by the model relative to the independent model. The fraction of multi-information captured is $F=I_{\rm m}/I_{\rm data}$. This is a measure of how much of the correlation in the data is captured by the model.\footnote{See Refs \cite{Bialek:2012ueb} and \cite{Lee:2015ev} for details and further references on how to estimate information quantities.}
%
%These tools to quantify model fit then inform the important choice of which constraints to impose. Typically, the approach is to constrain the lowest order interactions that are sufficient to produce collective behavior. The intuition from physics is from the observation that many physical systems are very well described by pairwise interactions \cite{Ranganathan:2007wz}.
%From the model fitting perspective, however, we might choose to constrain other parts of the probability distribution. Ref \cite{Ganmor:2011ct} explores choosing correlations to constrain depending on whether they are signicantly large. Ref \cite{Nemenman:2016kl} discusses how a pairwise model becomes an increasingly effective description of a system with higher order interactions as the system gets larger.


\section*{Implementation and architecture}
The package is divided into three principal modules containing the algorithms for solving the inverse maxent problem ({\tt solvers.py}), the Monte Carlo Markov Chain (MCMC) sampling algorithms ({\tt samplers.py}), and supporting ``utility'' functions for the remaining modules ({\tt utils.py}) as shown in Fig.~\ref{gr:architecture}.
Besides the {\tt utils.py} module, the package is organized around classes that correspond to different algorithms. This class-based structure ensures that the state of the solver or sampler, including the data it was fit to and the current guess for the parameters, are all contained within the instance of the algorithm class. As a result, the current state of work can be saved and moved between workstations using the Python package {\tt dill}.

For the solvers, the different algorithms available are accessible from the {\tt coniii.solvers} module as listed in Fig.~\ref{gr:architecture}. These algorithm classes are all derived from a base {\tt Solver} class as shown in Fig.~\ref{gr:architecture}. In the accompanying release version of the package, v1.0.2, the method {\tt Solver.solve} serves as the interface for solving the inverse maxent problem. Once a solution has been found, samples can be taken from the model distribution by calling {\tt Solver.generate\_samples()} that wraps calls to the {\tt Solver.sampler} instance of a sampling class. For the Ising model, this is typically an instance of {\tt FastMCIsing} from the {\tt coniii.solvers} module. The only other available class is {\tt Metropolis}, but other sampling algorithms listed in the {\tt samplers.py} box in Fig.~\ref{gr:architecture} will be released with later versions of this package.

To keep the solution algorithms generic, they require definition of the maxent model upon instantiation through the definition of the keyword argument {\tt calc\_observables}.

\begin{figure}[tb]
	\includegraphics[width=\linewidth,clip=True,trim=100 360 80 0]{architecture}
	\caption{ConIII architecture. The principal modules are {\tt solvers.py}, {\tt samplers.py}, and {\tt utils.py}. The module {\tt solvers.py} contains classes based on a the super class {\tt Solver} that each implement a different algorithm for solving the relevant inverse maxent problem accessible through the method {\tt Solver.solve()}. The {\tt samplers.py} module contains two algorithms for Monte Carlo Markov Chain sampling and will support other samplers in future versions (gray font) including the Wolff sampling, Swendsen-Wang sampling, and parallel tempering. The {\tt utils.py} module contains supporting functions for the other modules such as the few examples listed. ConIII's highly modularized structure ensures that contributed algorithms can be appended independently of existing code.}
	\label{gr:architecture}
\end{figure}


\section*{Quality Control}
For checks of basic functionality, the package is released with unit tests that can be run with the Python package \href{https://pytest.org}{pytest}.

For a test of the algorithms, the most direct one is to generate a system where the parameters are known, sample from the system to generate a data set, and to run the inverse solution to make sure that the correlations and parameters match the known values. With a finite sample, exact correspondence to the correct parameters is not expected although differences should decrease with a larger sample. Furthermore, most of the algorithms only return an approximate solution such that the fidelity of the found parameters to the original ones will depend on the sample size and whether or not the approximation is valid. The Jupyter notebook released with the software provides examples for using the algorithms included in ConIII for a random system of five spins. The included examples show how well the different algorithm might be expected to do in this case. We recommend that that user run this notebook to check how well different algorithms converge to the solutions depending on the algorithm and sample size.

More importantly, the user can check if the algorithms match the expected correlations closely or not. How one checks the validity of a particular maxent model for data is beyond the scope of this paper, but we point the reader to the appendix of Ref~\cite{Lee:2015ev} where the methodology is explained in detail for a broad audience.

If there are any issues or bugs in the software, we organize improvements and patches through  the \href{https://github.com/eltrompetero/coniii}{GitHub repository} where pull requests can be made. 


\section*{(2) Availability}
\vspace{0.5cm}
\section*{Operating system}
Linux, MacOS, Windows

\section*{Programming language}
Python 3.6

\section*{Dependencies}
Python packages jupyter $\geq$ v1.0.0, multiprocess v0.70.5, numpy, scipy, joblib, matplotlib, numba $\geq$ v0.39.0, dill.

\section*{Software location:}
\begin{description}[noitemsep,topsep=0pt]
	\item[Name:] PyPI
	\item[Persistent identifier:] \url{https://pypi.org/project/coniii/}
	\item[Licence:] MIT License
	\item[Publisher:]  Edward D. Lee
	\item[Version published:] v1.0.2
	\item[Date published:] 25/10/18
\end{description}

{\bf Code repository}

\begin{description}[noitemsep,topsep=0pt]
	\item[Name:] Github
	\item[Persistent identifier:] \url{https://github.com/eltrompetero/coniii}
	\item[Licence:] MIT License
	\item[Version published:] v1.0.2
\end{description}

\section*{Language}
English


\section*{(3) Reuse potential}
To contribute either an algorithm for the inverse maxent problem or a sampling technique, we suggest following the template for the classes described in the base {\tt Solver} and {\tt Sampler} classes. New algorithms should be filed as a pull request to the \href{https://github.com/eltrompetero/coniii}{GitHub repository} along with an example solution that can be included in the usage guide Jupyter notebook.


\section*{Acknowledgements}
We thank the anonymous reviewers for helpful feedback on both the manuscript and the accessibility of the software.


\section*{Funding statement}
EDL was supported by an NSF Graduate Fellowship under grant no. DGE-1650441. This research was supported in part by a congressional research grant provided by the Dirksen Congressional Center.


\section*{Competing interests}
The authors declare that they have no competing interests.

<<<<<<< HEAD
\section{Conclusion}
Maxent provides a coherent framework for modeling a diverse body of biological and social systems.  The approach is structured to consider easily issues of model selection,  embodying a canonical approach for the scientific process: we start with the simplest models and the fewest constraints possible and then increase the complexity of the model until it makes good predictions. In principle, we could add as many constraints as would allow us to better fit the data, but complex models are more computationally expensive and often do not generalize well.  Maxent therefore stops before adding all possible constraints, leaving the model otherwise as structureless as possible.
In this sense, the maxent approach is a principled method of statistical inference that is relevant beyond its roots in statistical physics.  We have built ConIII as an accessible software package in the hope that it will inspire those unfamiliar with maxent approaches to experiment and apply this technique to their own research questions.
=======
>>>>>>> 1b4cdb4b

%\section*{Conclusion}
%Maxent provides a coherent framework for modeling a diverse body of biological and social systems.  The approach is structured to consider easily issues of model selection,  embodying a canonical approach for the scientific process: we start with the simplest models and the fewest constraints possible and then increase the complexity of the model until it makes good predictions. In principle, we could add as many constraints as would allow us to better fit the data, but complex models are more computationally expensive and often do not generalize well.  Maxent therefore stops before adding all possible constraints, leaving the model otherwise as structureless as possible.
%In this sense, the maxent approach is a principled method of statistical inference that is relevant beyond its roots in statistical physics.  We have built ConIII as an accessible software package in the hope that it will inspire those unfamiliar with maxent approaches to experiment and apply this technique to their own research questions.

<<<<<<< HEAD
\clearpage
\section{Software architecture}
The package is organized around classes that correspond to different algorithms for the inverse maxent problem. This class-based structure ensures that the state of the solver including the data it was fit to and the current guess for the parameters are all contained within the instance of the algorithm class. Using the Python package {\tt dill} which allows pickling of anonymous functions, the current state of work can be saved and moved between workstations.

The different algorithms available are accessible from the {\tt coniii.solvers} module: {\tt Enumerate}, {\tt MPF}, {\tt Pseudo}, {\tt ClusterExpansion}, {\tt MCH}, and {\tt RegularizedMeanField} models as described in the above sections. These algorithm classes are all derived from a base {\tt Solver} class. In the accompanying release version of the package, v1.0.0, the each class has a {\tt solve} method for solving the inverse maxent problem. Furthermore, the parent {\tt Solver} class contains methods for sampling from the maxent model found by the solver.

Besides the solvers, the {\tt coniii.samplers} module contains an analogous class-based architecture for sampling from maxent models.

\section{Contributing}
To contribute either an algorithm for the inverse maxent problem or a sampling technique, we suggest following the template for the classes already implemented as part of v1.0.0. 

\section{How to use}
Each algorithm class instance must be instantiated with a few parameters that describe the particular maxent problem at hand. For example, all of the classes require a {\tt calc\_observables} keyword argument to be defined. This function will take a 2-dimensional sample (each row is a single state vector and each column is an entry in the state vector) from the ensemble and calculate the observables that correspond to the maxent model of interest. Some algorithms require other functions that are specific both to the problem and the algorithm. For example, the pseudolikelihood algorithm needs the likelihood of a single entry in the state vector ({\it i.e.} a single spin or a single vote) conditional on the rest of the state which depends on the maxent model. We have written helper methods for defining necessary inputs for all the available algorithms for the pairwise maxent problem. Examples of how to use these are given in the accompanying Jupyter notebook.

Once an algorithm class is instantiated, it can be run by calling the {\tt solve} method and by providing the data in the corresponding format for the algorithm. Some algorithms like {\tt MCH} only require the correlations that are constrained in the maxent model. Others like {\tt MPF} require the full data set. 

To check if an algorithm has converged to reasonably close agreement with the data, 

Examples of this workflow for all the provided algorithms are given in the usage guide accompanying the Github package.


=======
\textcolor{blue}{Please enter references in the Harvard style and include a DOI where available, citing them in the text with a number in square brackets, e.g. \\ }
>>>>>>> 1b4cdb4b

\textcolor{blue}{[1] Piwowar, H A 2011 Who Shares? Who Doesn't? Factors Associated with Openly Archiving Raw Research Data. PLoS ONE 6(7): e18657. DOI: \\ http://dx.doi.org/10.1371/journal.pone.0018657.}

\bibliography{refs}

\vspace{2cm}

\rule{\textwidth}{1pt}


%\section*{How to use}
%Each algorithm class instance must be instantiated with a few parameters that describe the particular maxent problem at hand. For example, all of the classes require a {\tt calc\_observables} keyword argument to be defined. This function will take a 2-dimensional sample (each row is a single state vector and each column is an entry in the state vector) from the ensemble and calculate the observables that correspond to the maxent model of interest. Some algorithms require other functions that are specific both to the problem and the algorithm. For example, the pseudolikelihood algorithm needs the likelihood of a single entry in the state vector ({\it i.e.} a single spin or a single vote) conditional on the rest of the state which depends on the maxent model. We have written helper methods for defining necessary inputs for all the available algorithms for the pairwise maxent problem. Examples of how to use these are given in the accompanying Jupyter notebook.
%
%Once an algorithm class is instantiated, it can be run by calling the {\tt solve} method and by providing the data in the corresponding format for the algorithm. Some algorithms like {\tt MCH} only require the correlations that are constrained in the maxent model. Others like {\tt MPF} require the full data set. 
%
%To check if an algorithm has converged to reasonably close agreement with the data, 
%
%Examples of this workflow for all the provided algorithms are given in the usage guide accompanying the Github package.



%\section*{The microcanonical ensemble and maximum entropy}
%The conventional textbook in statistical mechanics first introduces the concept of entropy as a way of counting the phase volume available to the system at a given energy
%\begin{align}
%	S(E) &= k_B \log\Omega(E)
%\end{align}
%where $k_B$ is Boltzmann's constant and $\Omega$ the number of states between $E$ and $E+\delta E$. Temperature is defined as
%\begin{align}
%	\frac{1}{T} &= \frac{\partial S}{\partial E}
%\end{align}
%
% begins with the concept of a small system coupled to a heat bath. In this limit, we can linearly expand thermodynamic quantities about the energy of the bath $E_{\rm bath} = E-E_s$
%\begin{align}
%	S_{\rm bath}(E-E_s) &\approx S_{\rm bath}(E) -E_s\left.\frac{\partial S}{\partial E_s}\right|_{E-E_s}\\
%		&= S_{\rm bath}(E) -\frac{E_s}{T}\\
%	e^{S_{\rm bath}(E-E_s)/k_B} &= e^{S_{\rm bath}(E)/k_B} e^{-E_s/k_BT}
%\intertext{Since the entropy is proportional to the density of states at a particular energy $E_s$, Eq ?? corresponds to}
%	p(E_s) &= e^{-E_s/k_BT}/Z
%\end{align}
%With partition function $Z$. In other words, the Gibbs measure takes exponential form. Eq ?? can be rewritten in terms of free energy
%\begin{align}
%	\log p(E_s) &= -E_s/k_BT -\log(Z)
%\intertext{Averaging both sides over all energy configurations and rearranging}
%	-k_B T\log Z &= \sum_s p(E_s) E_s +k_BT\sum_s p(E_s)\log p(E_s)
%\intertext{Remembering the fundamental postulate of statistical mechanics that all states are equally likely}
%	-k_BT\log Z &= \br{E_s} - TS\\
%	F &= \br{E_s} -TS
%\end{align}
%This equation tells us how the Helmholtz free energy is related to the internal energy and the entropy of the system.
%
%When we say that free energy is minimized for a system with Hamiltonian $E_s$ at equilibrium, we are equivalently saying that entropy is maximized. Entropy maximization is the crux of statistical physics models.

\end{document}  <|MERGE_RESOLUTION|>--- conflicted
+++ resolved
@@ -470,42 +470,11 @@
 \section*{Competing interests}
 The authors declare that they have no competing interests.
 
-<<<<<<< HEAD
-\section{Conclusion}
-Maxent provides a coherent framework for modeling a diverse body of biological and social systems.  The approach is structured to consider easily issues of model selection,  embodying a canonical approach for the scientific process: we start with the simplest models and the fewest constraints possible and then increase the complexity of the model until it makes good predictions. In principle, we could add as many constraints as would allow us to better fit the data, but complex models are more computationally expensive and often do not generalize well.  Maxent therefore stops before adding all possible constraints, leaving the model otherwise as structureless as possible.
-In this sense, the maxent approach is a principled method of statistical inference that is relevant beyond its roots in statistical physics.  We have built ConIII as an accessible software package in the hope that it will inspire those unfamiliar with maxent approaches to experiment and apply this technique to their own research questions.
-=======
->>>>>>> 1b4cdb4b
-
 %\section*{Conclusion}
 %Maxent provides a coherent framework for modeling a diverse body of biological and social systems.  The approach is structured to consider easily issues of model selection,  embodying a canonical approach for the scientific process: we start with the simplest models and the fewest constraints possible and then increase the complexity of the model until it makes good predictions. In principle, we could add as many constraints as would allow us to better fit the data, but complex models are more computationally expensive and often do not generalize well.  Maxent therefore stops before adding all possible constraints, leaving the model otherwise as structureless as possible.
 %In this sense, the maxent approach is a principled method of statistical inference that is relevant beyond its roots in statistical physics.  We have built ConIII as an accessible software package in the hope that it will inspire those unfamiliar with maxent approaches to experiment and apply this technique to their own research questions.
 
-<<<<<<< HEAD
-\clearpage
-\section{Software architecture}
-The package is organized around classes that correspond to different algorithms for the inverse maxent problem. This class-based structure ensures that the state of the solver including the data it was fit to and the current guess for the parameters are all contained within the instance of the algorithm class. Using the Python package {\tt dill} which allows pickling of anonymous functions, the current state of work can be saved and moved between workstations.
-
-The different algorithms available are accessible from the {\tt coniii.solvers} module: {\tt Enumerate}, {\tt MPF}, {\tt Pseudo}, {\tt ClusterExpansion}, {\tt MCH}, and {\tt RegularizedMeanField} models as described in the above sections. These algorithm classes are all derived from a base {\tt Solver} class. In the accompanying release version of the package, v1.0.0, the each class has a {\tt solve} method for solving the inverse maxent problem. Furthermore, the parent {\tt Solver} class contains methods for sampling from the maxent model found by the solver.
-
-Besides the solvers, the {\tt coniii.samplers} module contains an analogous class-based architecture for sampling from maxent models.
-
-\section{Contributing}
-To contribute either an algorithm for the inverse maxent problem or a sampling technique, we suggest following the template for the classes already implemented as part of v1.0.0. 
-
-\section{How to use}
-Each algorithm class instance must be instantiated with a few parameters that describe the particular maxent problem at hand. For example, all of the classes require a {\tt calc\_observables} keyword argument to be defined. This function will take a 2-dimensional sample (each row is a single state vector and each column is an entry in the state vector) from the ensemble and calculate the observables that correspond to the maxent model of interest. Some algorithms require other functions that are specific both to the problem and the algorithm. For example, the pseudolikelihood algorithm needs the likelihood of a single entry in the state vector ({\it i.e.} a single spin or a single vote) conditional on the rest of the state which depends on the maxent model. We have written helper methods for defining necessary inputs for all the available algorithms for the pairwise maxent problem. Examples of how to use these are given in the accompanying Jupyter notebook.
-
-Once an algorithm class is instantiated, it can be run by calling the {\tt solve} method and by providing the data in the corresponding format for the algorithm. Some algorithms like {\tt MCH} only require the correlations that are constrained in the maxent model. Others like {\tt MPF} require the full data set. 
-
-To check if an algorithm has converged to reasonably close agreement with the data, 
-
-Examples of this workflow for all the provided algorithms are given in the usage guide accompanying the Github package.
-
-
-=======
 \textcolor{blue}{Please enter references in the Harvard style and include a DOI where available, citing them in the text with a number in square brackets, e.g. \\ }
->>>>>>> 1b4cdb4b
 
 \textcolor{blue}{[1] Piwowar, H A 2011 Who Shares? Who Doesn't? Factors Associated with Openly Archiving Raw Research Data. PLoS ONE 6(7): e18657. DOI: \\ http://dx.doi.org/10.1371/journal.pone.0018657.}
 
