--- conflicted
+++ resolved
@@ -1339,11 +1339,7 @@
             f( states, params )
         n_jobs : int,0
             If None, then will use all available CPUs.
-<<<<<<< HEAD
-        rng : RandomState,None
-=======
         rng : np.random.RandomState,None
->>>>>>> ea576993
         """
         self.n = n
         self.theta = theta
