# Module for class-based solvers for different Inverse Ising methods.
from __future__ import division
from scipy.optimize import minimize,fmin_ncg
import multiprocess as mp
from utils import *
from samplers import *
import copy


class Solver(object):
    """
    Base class for declaring common methods and attributes.

    Params:
    -------
    n (int)
        System size.
    constraints (ndarray)
    calc_e (function)
        lambda samples,params: return energy
    calc_observables (function)
        For exact: lambda params: return observables
    multipliers (ndarray=None)
    n_jobs (int=None)

    Attributes:
    -----------
    constraints (ndarray)
    calc_e (function)
        with args (sample,parameters) where sample is 2d
    calc_observables (function)
        takes in samples as argument
    multipliers (ndarray)
        set the Langrangian multipliers
    """
    def __init__(self, n,
                 calc_e=None,
                 calc_de=None,
                 calc_observables=None,
                 adj=None,
                 multipliers=None,
                 n_jobs=None):
        # Do basic checks on the inputs.
        assert type(n) is int
        assert (not calc_e is None), "Must define calc_e()."
        
        self.n = n
        self.multipliers = multipliers
        
        self.calc_e = calc_e
        self.calc_de = calc_de
        self.calc_observables = calc_observables
        self.adj = adj
        
        self.n_jobs = n_jobs or mp.cpu_count()

    def solve(self):
        return
              
    def estimate_jac(self,eps=1e-3):
        """
        Jacobian is an n x n matrix where each row corresponds to the behavior
        of fvec wrt to a single parameter.
        For calculation, seeing Voting I pg 83
        """
        dlamda = np.zeros(self.multipliers.shape)
        jac = np.zeros((self.multipliers.size,self.multipliers.size))
        print "evaluating jac"
        for i in xrange(len(self.multipliers)):
            dlamda[i] += eps
            dConstraintsPlus = self.mch_approximation(self.samples,dlamda)     

            dlamda[i] -= 2*eps
            dConstraintsMinus = self.mch_approximation(self.samples,dlamda)     

            jac[i,:] = (dConstraintsPlus-dConstraintsMinus)/(2*eps)
            dlamda[i] += eps
        return jac

    def setup_sampler(self,
                      sample_method=None,
                      sampler_kwargs={},
                      optimize_kwargs={}):
        """
        Instantiate sampler class object.

        Params:
        -------
        sample_method (str)
            'wolff', 'metropolic', 'remc'
        sampler_kwargs (dict)
        optimize_kwargs (dict)
        """
        sample_method = sample_method or self.sampleMethod
        
        if sample_method=='wolff':
            raise NotImplementedError("Need to update call.")
            h,J = self._multipliers[:self.n],self.multipliers[self.n:]
            self.sampler = WolffIsing( J,h )

        elif sample_method=='metropolis':
            self.sampler = MCIsing( self.n,self.multipliers,self.calc_e )
        
        elif sample_method=='remc':
            self.sampler = ParallelTempering( self.n,
                                              self._multipliers,
                                              self.calc_e,
                                              sampler_kwargs['temps'],
                                              sample_size=self.sampleSize )
            # Parallel tempering needs to optimize choice of temperatures.
            self.sampler.optimize(**optimize_kwargs)
            
        else:
           raise NotImplementedError("Unrecognized sampler.")

    def generate_samples(self,n_iters,burnin,
                         sample_size=None,
                         sample_method=None,
                         initial_sample=None,
                         generate_kwargs={}):
        """
        Wrapper around generate_samples_parallel() from available samplers.

        Params:
        -------
        n_iters (int)
        burnin (int) 
            I think burn in is handled automatically in REMC.
        sample_size (int)
        sample_method (str)
        initial_sample (ndarray)
        generate_kwargs (dict)

        Returns:
        --------
        None
        """
        assert not (self.sampler is None), "Must call setup_sampler() first."

        sample_method = sample_method or self.sampleMethod
        sample_size = sample_size or self.sampleSize
        if initial_sample is None and (not self.samples is None) and len(self.samples)==self.sampleSize:
            initial_sample = self.samples
        
        if sample_method=='wolff':
            self.sampler.update_parameters(self._multipliers[self.n:],self.multipliers[:self.n])
            # Burn in.
            self.samples = self.sampler.generate_sample_parallel( sample_size,burnin,
                                                                  initial_sample=initial_sample )
            self.samples = self.sampler.generate_sample_parallel( sample_size,n_iters,
                                                                  initial_sample=self.sampler.samples )

        elif sample_method=='metropolis':
            self.sampler.theta = self._multipliers
            # Burn in.
            self.sampler.generate_samples_parallel( sample_size,
                                                    n_iters=burnin,
                                                    cpucount=self.n_jobs,
                                                    initial_sample=initial_sample )
            self.sampler.generate_samples_parallel( sample_size,
                                                    n_iters=n_iters,
                                                    cpucount=self.n_jobs,
                                                    initial_sample=self.sampler.samples)
            self.samples = self.sampler.samples

        elif sample_method=='remc':
            self.sampler.update_parameters(self._multipliers)
            self.sampler.generate_samples(n_iters=n_iters,**generate_kwargs)
            self.samples = self.sampler.replicas[0].samples

        else:
           raise NotImplementedError("Unrecognized sampler.")
# end Solver


class Exact(Solver):
    """
    Class for solving +/-1 symmetric Ising model maxent problems by gradient descent with flexibility to put
    in arbitrary constraints.  I chose the symmetric model since that seems more natural for parameter
    interpretation and it does not usually take up much more space for code.

    Params:
    -------
    n (int)
        System size.
    constraints (ndarray)
    calc_e (function)
        lambda samples,params: return energy
    calc_observables (function)
        For exact: lambda params: return observables

    Attributes:
    -----------
    constraints (ndarray)
    calc_e (function)
        with args (sample,parameters) where sample is 2d
    calc_observables (function)
        takes in samples as argument
    multipliers (ndarray)
        set the Langrangian multipliers
    """
    def __init__(self, *args, **kwargs):
        super(Exact,self).__init__(*args,**kwargs)

    def solve(self,
              constraints=None,
              samples=None,
              initial_guess=None,
              tol=None,
              tolNorm=None,
              disp=False,
              max_param_value=50,
              fsolve_kwargs={}):
        """
        Params:
        ------
        constraints (array-like)
        samples (array-like)
            (n_samples,n_dim)
        initial_guess (ndarray=None)
            initial starting point
        tol (float=None)
            maximum error allowed in any observable
        tolNorm (float)
            norm error allowed in found solution
        nIters (int=30)
            number of iterations to make when sampling
        disp (bool=False)
        fsolve_kwargs (dict={})

        Returns:
        --------
        Output from scipy.optimize.minimize
        """
        if not constraints is None:
            self.constraints = constraints
        elif not samples is None:
            self.constraints = self.calc_observables(samples) 
        else:
            raise Exception("Must specify either constraints or samples.")
        
        if not initial_guess is None:
            self.multipliers = initial_guess.copy()
        else: initial_guess = np.zeros((len(self.constraints)))
        
        def f(params):
            if np.any(np.abs(params)>max_param_value):
                return [1e30]*len(params)
            return np.linalg.norm( self.calc_observables(params)-self.constraints )

        return minimize(f,initial_guess,**fsolve_kwargs)
# End Exact



def unwrap_self_worker_obj(arg, **kwarg):
    return MPF.worker_objective_task(*arg, **kwarg)

class MPF(Solver):
    def __init__(self, *args, **kwargs):
        """
        Parallelized implementation of Minimum Probability Flow algorithm.
        Slowest step is the computation of the energy of a given state. Make this as fast as possible.

        Params:
        -------
        calc_e (lambda state,params)
            function for computing energies of given state and parameters.  Should take in a 2D state array
            and vector of parameters to compute energies.
        adj (lambda state)
            function for getting all the neighbors of any given state
        calc_de (lambda=None)
            Function for calculating derivative of energy wrt parameters. Takes in 2d state array and index of
            the parameter.
        n_jobs (int=0)
            If 0 no parallel processing, other numbers above 0 specify number of cores to use.
        
        Attributes:
        -----------
        
        Methods:
        --------
        """
        super(MPF,self).__init__(*args,**kwargs)
        self.adj = adj
        
    @staticmethod
    def worker_objective_task( s, Xcount, adjacentStates, params, calc_e ):
        return Xcount * np.sum(np.exp( .5*(calc_e(s[None,:],params) 
                                           - calc_e(adjacentStates,params) ) ))
 
    def K( self, Xuniq, Xcount, adjacentStates, params ):
        """
        Compute objective function.
        
        Params:
        -------
        Xuniq (ndata x ndims ndarray)
            unique states that appear in the data
        Xcount (ndarray of ints)
            number of times that each unique state appears in the data
        adjacentStates (list of ndarrays)
            list of adjacent states for each given unique state
        params (ndarray)
            parameters for computation of energy
        """
        if self.pool is None:
            obj = 0.
            objGrad = np.zeros((params.size))
            for i,s in enumerate(Xuniq):
                dobj = Xcount[i] * np.exp( .5*(self.calc_e(s[None,:],params) 
                                               - self.calc_e(adjacentStates[i],params) ) )
                if not self.calc_de is None:
                    for j in xrange(params.size):
                        if dobj.size!=adjacentStates[i].shape[0]:
                            raise Exception("Sizes do not match")
                        objGrad[j] += .5 * (dobj * ( self.calc_de(s[None,:],j) 
                                            - self.calc_de(adjacentStates[i],j) )).sum()
                obj += dobj.sum()
        else:
            # Parallel loop through objective function calculation for each state in the data.
            obj = [self.pool.apply( unwrap_self_worker_obj, 
                                    args=([Xuniq[i],Xcount[i],adjacentStates[i],params,self.calc_e],) ) 
                        for i in xrange(Xuniq.shape[0])]
            obj = obj.sum()

            if not self.calc_de is None:
                from warning import warn
                warn("Gradient computation not written fro parallel loop.")

        if not self.calc_de is None:
            return obj / Xcount.sum(), objGrad / Xcount.sum()
        else:
            return obj / Xcount.sum()
       
    def _K( self, X, J ):
        """
        Translation from Sohl-Dickstein's code K_dk_ising.m. This is here for testing purposes only.
        Caution: This uses a different convention for negatives and 1/2 factors. To use this properly, all
        parameters will have an extra negative, the returned J's will be halved and the energy calculation
        should include a 1/2 factor in front of h's.
        """
        nbatch, ndims = X.shape
        X = X.T
        
        h = J[:ndims]
        J = squareform( J[ndims:] )
        J[diag_indices(ndims)] = h
        
        Y = dot(J,X)
        diagJ = J.diagonal()
    #     % XnotX contains (X - [bit flipped X])
        XnotX = 2.*X-1;
    #     % Kfull is a [ndims, nbatch] matrix containing the contribution to the 
    #     % objective function from flipping each bit in the rows, for each datapoint 
    #     % on the columns
        Kfull = np.exp( XnotX * Y - (1/2)*tile(diagJ[:,None],(1,nbatch)) )
        K = sum(Kfull)
        K  = K  / nbatch
        return K

    def logK( self, Xuniq, Xcount, adjacentStates, params ):
        """
        Compute log of objective function.
        
        Params:
        -------
        Xuniq (ndata x ndims ndarray)
            unique states that appear in the data
        Xcount (ndarray of ints)
            number of times that each unique state appears in the data
        adjacentStates (list of ndarrays)
            list of adjacent states for each given unique state
        params (ndarray)
            parameters for computation of energy

        Returns:
        --------
        logK (float)
        """
        from scipy.misc import logsumexp

        obj = 0.
        objGrad = np.zeros((params.size))
        power=np.zeros((len(Xuniq),len(adjacentStates[0])))  # energy differences
        for i,s in enumerate(Xuniq):
            power[i,:] = .5*( self.calc_e(s[None,:],params) - self.calc_e(adjacentStates[i],params) )
            
        obj=logsumexp( power+np.log(Xcount)[:,None] )
        
        if not self.calc_de is None:
            # coefficients that come out from taking derivative of exp
            for i in xrange(params.size):
                gradcoef=np.zeros((len(Xuniq),len(adjacentStates[0])))  
                for j,s in enumerate(Xuniq): 
                    gradcoef[j,:] = .5 * ( self.calc_de(s[None,:],i) 
                                           - self.calc_de(adjacentStates[j],i) )
                power -= power.max()
                objGrad[i]=(gradcoef*np.exp(power)*Xcount[:,None]).sum()/(np.exp(power)*Xcount[:,None]).sum()

        if not self.calc_de is None:
            if objGrad.size==1:
                raise Exception("")
            return obj / Xcount.sum(), objGrad / Xcount.sum()
        else:
            return obj / Xcount.sum()
    # End logK

    def solve( self,
               X=None, 
               initial_guess=None,
               method='L-BFGS-B',
               all_connected=True,
               parameter_limits=100,
               solver_kwargs={'maxiter':100,'disp':True,'ftol':1e-15},
               uselog=True,
               ):
        """
        Minimize MPF objective function using scipy.optimize.minimize.

        Params:
        -------
        X (ndata x ndim ndarray)
            array of states compatible with given energy and adjacent neighbors functions
        adj (lambda state)
            returns adjacent states for any given state
        all_connected (bool=True)
            switch for summing over all states that data sets could be connected to or just summing over
            non-data states (second summation in Eq 10 in Sohl-Dickstein 2011)
        iterate (int=0)
            number of times to try new initial conditions if first try doesn't work. Right now, this is a
            pretty coarse test because the fit can be good even without converging.
        parameter_limits (float)
            some limit to constrain the space that the solver has to search. This is the maximum allowed
            magnitude of any single parameter.
        solver_kwargs (dict)
            For scipy.optimize.minimize.

        Returns:
        --------
        soln (ndarray)
            found solution to problem
        output (dict)
            full output from minimize solver
        """
        assert parameter_limits>0
        assert not X is None, "samples must be provided by MPF"

        # Convert from {0,1} to {+/-1} asis.
        X = (X+1)/2
        
        if not self.calc_de is None:
            includeGrad = True
        else:
            includeGrad = False
        X = X.astype(float)
        if initial_guess is None:
            initial_guess = pair_corr( X, concat=True )
   
        # Get list of unique data states and how frequently they appear.
        Xuniq = X[unique_rows(X)]
        ix = unique_rows(X,return_inverse=True)
        Xcount = np.bincount(ix)
        M,N = Xuniq.shape
        
        adjacentStates = []
        for s in Xuniq:
            adjacentStates.append( self.adj(s) )
            # Remove states already in data.
            if not all_connected:
                ix = np.zeros((s.size))==0
                for i,t in enumerate(adjacentStates[-1]):
                    if np.any(np.all(t[None,:]==Xuniq,1)):
                        ix[i] = False
                if np.sum(ix)==X.shape[1]:
                    raise Exception("This data set does not satisfy MPF assumption that each \
                                    state be connected to at least one non-data state (?)")
                adjacentStates[-1] = adjacentStates[-1][ix]

        # Interface to objective function.
        if uselog:
            def f(params):
                return self.logK( Xuniq, Xcount, adjacentStates, params )
        else:
            def f(params):
                return self.K( Xuniq, Xcount, adjacentStates, params )
        
        # If calc_de has been provided then minimize will use gradient information.
        soln = minimize( f, initial_guess,
                         bounds=[(-parameter_limits,parameter_limits)]*len(initial_guess),
                         method=method, jac=includeGrad, options=solver_kwargs )
        # NOTE: Returning soln details in terms of {0,1} basis.
        return convert_params(soln['x'][:self.n],soln['x'][self.n:],'11',True), soln
# End MPFSolver



class MCH(Solver):
    """
    Class for solving maxent problems using the Monte Carlo Histogram method.

    Broderick, T., Dudik, M., Tkacik, G., Schapire, R. E. & Bialek, W. Faster solutions of the inverse
    pairwise Ising problem. arXiv 1-8 (2007).
    """
    def __init__(self, *args, **kwargs):
        """
        Params:
        -------
        calc_e (lambda state,params)
            function for computing energies of given state and parameters.  Should take in a 2D state array
            and vector of parameters to compute energies.
        adj (lambda state)
            function for getting all the neighbors of any given state
        calc_de (lambda=None)
            Function for calculating derivative of energy wrt parameters. Takes in 2d state array and index of
            the parameter.
        n_jobs (int=0)
            If 0 no parallel processing, other numbers above 0 specify number of cores to use.
        
        Attributes:
        -----------
        constraints (ndarray)
        calc_e (function)
            with args (sample,parameters) where sample is 2d
        calc_observables (function)
            takes in samples as argument
        mch_approximation (function)
        sampleSize (int)
        multipliers (ndarray)
            set the Langrangian multipliers

        Methods:
        --------
        """
        sample_size,sample_method,mch_approximation = (kwargs.get('sample_size',None),
                                                       kwargs.get('sample_method',None),
                                                       kwargs.get('mch_approximation',None))
        assert not sample_size is None, "Must specify sample_size."
        assert not sample_method is None, "Must specify sample_method."
        assert not mch_approximation is None, "Must specify mch_approximation."
        del kwargs['sample_size'],kwargs['sample_method'],kwargs['mch_approximation']
        super(MCH,self).__init__(*args,**kwargs)
        assert not self.calc_observables is None, "Must specify calc_observables."
        
        self.mch_approximation = mch_approximation
        
        # Sampling parameters.
        self.sampleSize = sample_size
        self.sampleMethod = sample_method
        self.sampler = None
        self.samples = None
        
        self.setup_sampler(self.sampleMethod)
    
    def solve(self,
              constraints=None,
              X=None,
              initial_guess=None,
              tol=None,
              tolNorm=None,
              n_iters=30,
              burnin=30,
              maxiter=10,
              disp=False,
              full_output=False,
              learn_params_kwargs={},
              generate_kwargs={}):
        """
        Solve for parameters using MCH routine.
        
        NOTE: Commented part relies on stochastic gradient descent but doesn't seem to
        be very good at converging to the right answer with some tests on small systems.
        
        Params:
        ------
        initial_guess (ndarray=None)
            initial starting point
        tol (float=None)
            maximum error allowed in any observable
        tolNorm (float)
            norm error allowed in found solution
        n_iters (int=30)
            Number of iterations to make between samples in MCMC sampling.
        burnin (int=30)
        disp (bool=False)
        learn_parameters_kwargs
        generate_kwargs

        Returns:
        --------
        parameters (ndarray)
            Found solution.
        errflag (int)
        errors (ndarray)
            Errors in matching constraints at each step of iteration.
        """
        # Read in constraints.
        if not constraints is None:
            self.constraints = constraints
        elif not X is None:
            self.constraints = self.calc_observables(X)
        
        # Set initial guess for parameters.
        if not (initial_guess is None):
            assert len(initial_guess)==len(self.constraints)
            self._multipliers = initial_guess.copy()
        else:
            self._multipliers = np.zeros((len(self.constraints)))
        tol = tol or 1/np.sqrt(self.sampleSize)
        tolNorm = tolNorm or np.sqrt( 1/self.sampleSize )*len(self._multipliers)

        errors = []  # history of errors to track
        
        self.generate_samples(n_iters,burnin,
                              generate_kwargs=generate_kwargs)
        thisConstraints = self.calc_observables(self.samples)
        errors.append( thisConstraints-self.constraints )
        if disp=='detailed': print self._multipliers
        
        # MCH iterations.
        counter = 0
        keepLoop = True
        while keepLoop:
            if disp:
                print "Iterating parameters with MCH..."
            self.learn_parameters_mch(thisConstraints,**learn_params_kwargs)
            if disp=='detailed':
                print "After MCH step, the parameters are..."
                print self._multipliers
            if disp:
                print "Sampling..."
            self.generate_samples( n_iters,burnin,
                                   generate_kwargs=generate_kwargs )
            thisConstraints = self.calc_observables(self.samples)
            counter += 1
            
            # Exit criteria.
            errors.append( thisConstraints-self.constraints )
            if ( np.linalg.norm(errors[-1])<tolNorm
                 and np.all(np.abs(thisConstraints-self.constraints)<tol) ):
                print "Solved."
                errflag=0
                keepLoop=False
            elif counter>maxiter:
                print "Over maxiter"
                errflag=1
                keepLoop=False
        
        if full_output:
            return self._multipliers,errflag,np.vstack((errors))
        return self._multipliers

        #def f(lamda):
        #    if np.any(np.abs(lamda)>10):
        #        return [1e30]*len(lamda)
        #    self.generate_samples(nIters=20)
        #    print "generating samples for"
        #    print lamda
        #    thisConstraints = self.calc_observables(self.samples)
        #    return thisConstraints-self.constraints

        #if initial_guess is None:
        #    initial_guess = self.multipliers
        #soln = opt.leastsq(f, initial_guess, Dfun=lambda x: self.estimate_jac(), full_output=True,**kwargs)
        #self.multipliers = soln[0]
        #return soln

    def estimate_jac(self,eps=1e-3):
        """
        Jacobian is an n x n matrix where each row corresponds to the behavior
        of fvec wrt to a single parameter.
        For calculation, seeing Voting I pg 83
        2015-08-14
        """
        dlamda = np.zeros(self._multipliers.shape)
        jac = np.zeros((self._multipliers.size,self._multipliers.size))
        print "evaluating jac"
        for i in xrange(len(self._multipliers)):
            dlamda[i] += eps
            dConstraintsPlus = self.mch_approximation(self.samples,dlamda)     

            dlamda[i] -= 2*eps
            dConstraintsMinus = self.mch_approximation(self.samples,dlamda)     

            jac[i,:] = (dConstraintsPlus-dConstraintsMinus)/(2*eps)
            dlamda[i] += eps
        return jac

    def learn_parameters_mch(self, estConstraints,
                             maxdlamda=1,
                             maxdlamdaNorm=1, 
                             maxLearningSteps=50,
                             eta=1 ):
        """
        Params:
        -------
        estConstraints (ndarray)
        maxdlamda (float=1)
        maxdlamdaNorm (float=1)
        maxLearningSteps (int)
            max learning steps before ending MCH
        eta (float=1)
            factor for changing dlamda

        Returns:
        --------
        estimatedConstraints (ndarray)
        """
        keepLearning = True
        dlamda = np.zeros((self.constraints.size))
        learningSteps = 0
        distance = 1
        
        while keepLearning:
            # Get change in parameters.
            # If observable is too large, then corresponding energy term has to go down 
            # (think of double negative).
            dlamda += -(estConstraints-self.constraints) * np.min([distance,1.]) * eta
            #dMultipliers /= dMultipliers.max()
            
            # Predict distribution with new parameters.
            estConstraints = self.mch_approximation( self.samples, dlamda )
            distance = np.linalg.norm( estConstraints-self.constraints )
                        
            # Counter.
            learningSteps += 1

            # Evaluate exit criteria.
            if np.linalg.norm(dlamda)>maxdlamdaNorm or np.any(np.abs(dlamda)>maxdlamda):
                keepLearning = False
            elif learningSteps>maxLearningSteps:
                keepLearning = False

        self._multipliers += dlamda
        return estConstraints
# End GeneralMaxentSolver



class Pseudo(Solver):
    def __init__(self, *args, **kwargs):
        """
        Pseudolikelihood approximation to solving the inverse Ising problem as described in
        Aurell and Ekeberg, PRL 108, 090201 (2012).
        
        Params:
        -------
        
        Attributes:
        -----------
        
        Methods:
        --------
        """
        super(Pseudo,self).__init__(*args,**kwargs)

    def solve(self,X=None):
        """
        Params:
        -------
        X
        """
        X = (X + 1)/2  # change from {-1,1} to {0,1}
        
        # start at freq. model params?
        freqs = np.mean(X,axis=0)
        hList = -np.log(freqs/(1.-freqs))
        Jfinal = np.zeros((self.n,self.n))

        for r in xrange(self.n):
            print "Minimizing for r =",r
            
            Jr0 = np.zeros(self.n)
            Jr0[r] = hList[r]
            
            XRhat = X.copy()
            XRhat[:,r] = np.ones(len(X))
            # calculate once and pass to hessian algorithm for speed
            pairCoocRhat = self.pair_cooc_mat(XRhat)
            
            Lr = lambda Jr: - self.cond_log_likelihood(r,X,Jr)
            fprime = lambda Jr: self.cond_jac(r,X,Jr)
            fhess = lambda Jr: self.cond_hess(r,X,Jr,pairCoocRhat=pairCoocRhat)
            
            Jr = fmin_ncg(Lr,Jr0,fprime,fhess=fhess)
            Jfinal[r] = Jr

        Jfinal = -0.5*( Jfinal + Jfinal.T )
        hfinal = Jfinal[np.diag_indices(self.n)]
        Jfinal[np.diag_indices(self.n)] = 0
        self.multipliers = convert_params( hfinal,squareform(Jfinal)*2,'11',concat=True )

        return self.multipliers

    def cond_log_likelihood(self,r,samples,Jr):
        """
        Equals -L_r.
        
        Params:
        -------
        r (int)
            individual index
        samples (ndarray)
            binary matrix, (# samples) x (dimension of system)
        Jr (ndarray)
            (dimension of system) x (1)
        """
        samples,Jr = np.array(samples),np.array(Jr)
        
        sigmaRtilde = (2.*samples[:,r] - 1.)
        samplesRhat = 2.*samples.copy()
        samplesRhat[:,r] = np.ones(len(samples))
        localFields = np.dot(Jr,samplesRhat.T) # (# samples)x(1)
        energies = sigmaRtilde * localFields # (# samples)x(1)
        
        invPs = 1. + np.exp( energies )
        logLs = np.log( invPs )

        return -logLs.sum()

    def cond_jac(self,r,samples,Jr):
        """
        Returns d cond_log_likelihood / d Jr,
        with shape (dimension of system)
        """
        samples,Jr = np.array(samples),np.array(Jr)
        
        sigmaRtilde = (2.*samples[:,r] - 1.)
        samplesRhat = 2.*samples.copy()
        samplesRhat[:,r] = np.ones(len(samples))
        localFields = np.dot(Jr,samplesRhat.T) # (# samples)x(1)
        energies = sigmaRtilde * localFields # (# samples)x(1)
        
        coocs = np.repeat([sigmaRtilde],self.n,axis=0).T * samplesRhat # (#samples)x(self.n)

        return np.dot( coocs.T, 1./(1. + np.exp(-energies)) )

    def cond_hess(self,r,samples,Jr,pairCoocRhat=None):
        """
        Returns d^2 cond_log_likelihood / d Jri d Jrj, with shape
        (dimension of system)x(dimension of system)

        Current implementation uses more memory for speed.
        For large #samples, it may make sense to break up differently
        if too much memory is being used.

        Params:
        -------
        pairCooc (None)
            Pass pair_cooc_mat(samples) to speed calculation.
        """
        samples,Jr = np.array(samples),np.array(Jr)
        
        sigmaRtilde = (2.*samples[:,r] - 1.)
        samplesRhat = 2.*samples.copy()
        samplesRhat[:,r] = np.ones(len(samples))
        localFields = np.dot(Jr,samplesRhat.T) # (# samples)x(1)
        energies = sigmaRtilde * localFields # (# samples)x(1)
        
        # pairCooc has shape (# samples)x(n)x(n)
        if pairCoocRhat is None:
            pairCoocRhat = self.pair_cooc_mat(samplesRhat)
        
        energyMults = np.exp(-energies)/( (1.+np.exp(-energies))**2 ) # (# samples)x(1)
        #filteredSigmaRtildeSq = filterVec * (2.*samples[:,r] + 1.) # (# samples)x(1)
        return np.dot( energyMults, pairCoocRhat )

    def pair_cooc_mat(self,samples):
        """
        Returns matrix of shape (self.n)x(# samples)x(self.n).
        
        For use with cond_hess.
        
        Slow because I haven't thought of a better way of doing it yet.
        """
        p = [ np.outer(f,f) for f in samples ]
        return np.transpose(p,(1,0,2))

    def pseudo_log_likelhood(self,samples,J):
        """
        (Could probably be made more efficient.)
<<<<<<< HEAD
        """
        return scipy.sum([ conditionalLogLikelihood(r,samples,J,minSize) \
                           for r in range(len(J)) ])

#from meanFieldIsing import *
import meanFieldIsing

class ClusterExpansion(Solver):


    def __init__(self, *args, **kwargs):
        """
        Implementation of Adaptive Cluster Expansion for
        solving the inverse Ising problem, as described in
        John Barton and Simona Cocco, J. of Stat. Mech.
        P03002 (2013).
        
        Specific to pairwise Ising constraints
        
        Params:
        -------
        calc_e (lambda state,params)
            function for computing energies of given state and parameters.  Should take in a 2D state array
            and vector of parameters to compute energies.
        adj (lambda state)
            function for getting all the neighbors of any given state
        calc_de (lambda=None)
            Function for calculating derivative of energy wrt parameters. Takes in 2d state array and index of
            the parameter.
        n_jobs (int=0)
            If 0 no parallel processing, other numbers above 0 specify number of cores to use.
        
        Attributes:
        -----------
        
        Methods:
        --------
        """
        super(ClusterExpansion,self).__init__(*args,**kwargs)
        
        self.setup_sampler('metropolis')
    

    # selectiveClusterExpansion.py
    #
    # Bryan Daniels
    # 2.17.2014
    #
    #
    #

    #from inverseIsing import *

    log = scipy.log

    def S(self,cluster,coocMat,deltaJdict={},
        useAnalyticResults=False,priorLmbda=0.,
        numSamples=None):
        """
        Calculate pairwise entropy of cluster.
        (First fits pairwise Ising model.)
        
        useAnalyticResults (False)  : probably want False until 
                                      analytic formulas are
                                      changed to include
                                      prior on J
        """
        if len(cluster) == 0:
            raise Exception
        elif (len(cluster) == 1) and useAnalyticResults:
            p = coocMat[cluster[0],cluster[0]]
            J = scipy.array( [ [ -log( p / (1.-p) ) ] ] )
        elif (len(cluster) == 2) and useAnalyticResults:
            i = min(cluster[0],cluster[1])
            j = max(cluster[0],cluster[1])
            pi = coocMat[i,i]
            pj = coocMat[j,j]
            pij = coocMat[i,j]
            Jii1 = -log( pi / (1.-pi) )
            Jjj1 = -log( pj / (1.-pj) )
            Jii = -log( (pi - pij)/(1.-pi-pj+pij) )
            Jjj = -log( (pj - pij)/(1.-pi-pj+pij) )
            Jij = - log( pij ) + log( pi - pij ) + log( pj - pij )    \
                - log( 1.-pi-pj+pij )
            J = scipy.array( [ [ Jii, 0.5*Jij ], [ 0.5*Jij, Jjj ] ] )
        else:
            coocMatCluster = meanFieldIsing.coocCluster(coocMat,cluster)
            Jinit = None # <--- potential for speed-up here
            J = meanFieldIsing.findJmatrixAnalytic_CoocMat(coocMatCluster,
                                            Jinit=Jinit,
                                            priorLmbda=priorLmbda,
                                            numSamples=numSamples)

        # make 'full' version of J (of size NxN)
        N = len(coocMat)
        Jfull = meanFieldIsing.JfullFromCluster(J,cluster,N)
        
        ent = meanFieldIsing.analyticEntropy(J)

        return ent,Jfull 




    # 3.24.2014
    def Sindependent(self,cluster,coocMat):
        """
        """
        coocMatCluster = meanFieldIsing.coocCluster(coocMat,cluster)
        # in case we're given an upper-triangular coocMat:
        coocMatCluster = meanFieldIsing.symmetrizeUsingUpper(coocMatCluster)
        
        N = len(cluster)
        
        freqs = scipy.diag(coocMatCluster).copy()

        h = - scipy.log(freqs/(1.-freqs))
        Jind = scipy.diag(h)

        Sinds = -freqs*scipy.log(freqs)             \
            -(1.-freqs)*scipy.log(1.-freqs)
        Sind = scipy.sum(Sinds)

        # make 'full' version of J (of size NfullxNfull)
        Nfull = len(coocMat)
        Jfull = meanFieldIsing.JfullFromCluster(Jind,cluster,Nfull)

        return Sind,Jfull



    # "Algorithm 1"
    def deltaS(self,cluster,coocMat,deltaSdict=None,deltaJdict=None,
        verbose=True,meanFieldRef=False,priorLmbda=0.,
        numSamples=None,independentRef=False,meanFieldPriorLmbda=None):
        """
        cluster         : List of indices in cluster
        independentRef  : If True, expand about independent entropy
        meanFieldRef    : If True, expand about mean field entropy
        """
        if deltaSdict is None: deltaSdict = {}
        if deltaJdict is None: deltaJdict = {}
        
        if (independentRef and meanFieldRef) or \
           not (independentRef or meanFieldRef): raise Exception
        
        if meanFieldPriorLmbda is None:
            meanFieldPriorLmbda = priorLmbda
        
        cID = self.clusterID(cluster)
        if cID in deltaSdict:
            #print "deltaS: found answer for",cluster
            return deltaSdict[cID],deltaJdict[cID]
        elif verbose:
            print "deltaS: Calculating entropy for cluster",cluster
        
        # start with full entropy (and J)
        deltaScluster,deltaJcluster = self.S(cluster,coocMat,
                                        deltaJdict,
                                        priorLmbda=priorLmbda,
                                        numSamples=numSamples)
        
        if independentRef:
            # subtract independent reference entropy
            S0cluster,J0cluster = self.Sindependent(cluster,coocMat)
            deltaScluster -= S0cluster
            deltaJcluster -= J0cluster
        elif meanFieldRef:
            # subtract mean field reference entropy
            S0cluster,J0cluster = SmeanField(cluster,coocMat,
                meanFieldPriorLmbda,numSamples)
            deltaScluster -= S0cluster
            deltaJcluster -= J0cluster
        
        # subtract entropies of sub-clusters
        for size in range(len(cluster)-1,0,-1):
          subclusters = self.subsets(cluster,size)
          for subcluster in subclusters:
            deltaSsubcluster,deltaJsubcluster = \
                self.deltaS(subcluster,coocMat,deltaSdict,deltaJdict,
                       verbose=verbose,
                       meanFieldRef=meanFieldRef,priorLmbda=priorLmbda,
                       numSamples=numSamples,
                       independentRef=independentRef,
                       meanFieldPriorLmbda=meanFieldPriorLmbda)
            deltaScluster -= deltaSsubcluster
            deltaJcluster -= deltaJsubcluster

        deltaSdict[cID] = deltaScluster
        deltaJdict[cID] = deltaJcluster

        return deltaScluster,deltaJcluster

    def clusterID(self,cluster):
        return tuple(scipy.sort(cluster))

    def subsets(self,set,size,sort=False):
        """
        Given a list, returns a list of all unique subsets
        of that list with given size.
        """
        if len(set) != len(scipy.unique(set)): raise Exception
        
        if size == len(set): return [set]
        if size > len(set): return []
        if size <= 0: return []
        if size == 1: return [ [s,] for s in set ]
        
        sub = []
        rest = copy.copy(set)
        s = rest[0]
        rest.remove(s)
        
        subrest1 = self.subsets(rest,size)
        sub.extend(subrest1)
        
        subrest2 = self.subsets(rest,size-1)
        [ srest.append(s) for srest in subrest2 ]
        sub.extend(subrest2)
        
        if sort:
            return scipy.sort(sub)
        return sub


    # "Algorithm 2"
    # was "adaptiveClusterExpansion"
    def solve(self,samples,threshold,
        cluster=None,deltaSdict=None,deltaJdict=None,
        verbose=True,priorLmbda=0.,numSamples=None,
        meanFieldRef=False,independentRef=True,veryVerbose=False,
        meanFieldPriorLmbda=None,retall=False):
        """
        samples         :
        threshold       :
        meanFieldRef (False)    : Expand about mean-field reference
        independentRef (True)   : Expand about independent reference
        priorLmbda (0.) : Strength of non-interacting prior
        meanFieldPriorLmbda (None): Strength of non-interacting prior in
                                    mean field calculation (defaults
                                    to priorLmbda)
        
        With retall=False, returns
            J           : Estimated interaction matrix
        
        With retall=True, returns
            ent         : Estimated entropy
            J           : Estimated interaction matrix
            clusters    : List of clusters
            deltaSdict  : 
            deltaJdict  :
        """
        # 7.18.2017 convert input to coocMat
        coocMat = self.cooccurrenceMatrix((samples+1)/2)
        
        if deltaSdict is None: deltaSdict = {}
        if deltaJdict is None: deltaJdict = {}
        
        if independentRef and meanFieldRef: raise Exception
        
        if meanFieldPriorLmbda is None:
            meanFieldPriorLmbda = priorLmbda
        
        N = len(coocMat)
        T = threshold
        if cluster is None: cluster = range(N)

        clusters = {} # LIST
        size = 1
        clusters[1] = [ [i] for i in cluster ]

        while len(clusters[size]) > 0:
            clusters[ size+1 ] = []
            numClusters = len(clusters[size])
            if verbose:
                print "adaptiveClusterExpansion: Clusters of size", \
                    size+1
            for i in range(numClusters):
              for j in range(i+1,numClusters): # some are not unique!
                gamma1 = clusters[size][i]
                gamma2 = clusters[size][j]
                gammaI = scipy.intersect1d(gamma1,gamma2)
                gammaU = scipy.sort( scipy.union1d(gamma1,gamma2) )
                gammaU = list(gammaU)
                if (len(gammaI) == size-1):
                  deltaSgammaU,deltaJgammaU =                       \
                    self.deltaS(gammaU,coocMat,deltaSdict,deltaJdict,
                    verbose=veryVerbose,
                    meanFieldRef=meanFieldRef,
                    priorLmbda=priorLmbda,
                    numSamples=numSamples,
                    independentRef=independentRef,
                    meanFieldPriorLmbda=meanFieldPriorLmbda)
                  if (abs(deltaSgammaU) > T)                        \
                    and (gammaU not in clusters[size+1]):
                    clusters[ size+1 ].append(gammaU)
            size += 1
        
        if independentRef:
            ent,J0 = self.Sindependent(cluster,coocMat)
        elif meanFieldRef:
            ent,J0 = SmeanField(cluster,coocMat,
                                meanFieldPriorLmbda,numSamples)
        else:
            ent = 0.
            J0 = scipy.zeros((N,N))
        J = J0.copy()

        for size in clusters.keys():
            for cluster in clusters[size]:
                cID = self.clusterID(cluster)
                ent += deltaSdict[cID]
                J += deltaJdict[cID]

        # 7.18.2017 convert J to {-1,1}
        h = -J.diagonal()
        J = -meanFieldIsing.zeroDiag(J)
        self.multipliers = convert_params( h,squareform(J)*2,'11',concat=True )

        if retall:
            return ent,self.multipliers,clusters,deltaSdict,deltaJdict
        else:
            return self.multipliers


    # 8.13.2014 took code from runSelectiveClusterExpansion
    def iterateClusterExpansion(coocMat,
        retall=False,
        epsThreshold=1.,
        gammaPrime=0.1,
        logThresholdRange=(-6,-2),
        numThresholds=1000,
        verbose=True,veryVerbose=False,numSamplesData=None,
        numSamplesError=1e4,
        saveSamplesAtEveryStep=False,
        numProcs=1,
        minimizeIndependent=True,
        minimizeCovariance=False,
        maxMaxClusterSize=None,
        fileStr=None,
        meanFieldGammaPrime=None,
        minThreshold=0.,
        bruteForceMin=False,
        **kwargs):
      """
      ***  As of 7.18.2017, not yet converted to be usable in coniii. ***
      
      Solve adaptive cluster expansion over a range of thresholds.
      
      gammaPrime (0.1)          : Strength of noninteracting prior
      numSamplesData (None)     : Number of data samples (used to
                                  scale strength of prior)
      numSamplesError (1e4)     : Number of Ising samples used to
                                  estimate error
      bruteForceMin (False)     : If True, use J from the cluster
                                  expansion as the starting parameters
                                  for a brute force estimation
                                  (not used recently?)
      """

      thresholds = scipy.logspace(logThresholdRange[0],
                                  logThresholdRange[1],
                                  numThresholds)[::-1]

      thresholdIndex = 0
      stop = False
        
      deltaSdict = {}
      deltaJdict = {}
      samplesDict = {}
      epsValsList = []
      thresholdList = []
      meanFightSizeList = []
      numClustersList = []
      maxClusterSizeList = []
        
      clusters = {}
        
      bestEps = scipy.inf
      
      if maxMaxClusterSize is None: maxMaxClusterSize = len(coocMat)
      if meanFieldGammaPrime is None: meanFieldGammaPrime = gammaPrime # 3.25.2014
        
      # 3.31.2014 calculate prior strength
      pmean = scipy.mean(scipy.diag(coocMat))
      priorLmbda = gammaPrime / (pmean**2 * (1.-pmean)**2) #10.
      meanFieldPriorLmbda = meanFieldGammaPrime / (pmean**2 * (1.-pmean)**2) #10.

      while not stop:
        
        thresholdIndex += 1
        threshold = thresholds[thresholdIndex]
        
        if veryVerbose:
            print 'threshold =',threshold
            
        clustersOldLength = scipy.sum([ len(clusterlist) for clusterlist in clusters.values() ])
        
        # do fitting for decreasing thresholds
        raise Exception,"Not implemented: Need to change function call to use coniii interface"
        ent,J,clusters,deltaSdict,deltaJdict = \
            self.solve(coocMat,threshold,priorLmbda=priorLmbda,
                 numSamples=numSamplesData,deltaSdict=deltaSdict,
                 deltaJdict=deltaJdict,verbose=veryVerbose,
                 meanFieldPriorLmbda=meanFieldPriorLmbda,**kwargs)
        
        if fileStr is not None:
            save(deltaSdict,fileStr+'_deltaSdict.data')
            save(deltaJdict,fileStr+'_deltaJdict.data')
        
        clustersNewLength = scipy.sum([ len(clusterlist) for clusterlist in clusters.values() ])
        
        if clustersNewLength > clustersOldLength:
            
            if verbose:
                print
                print 'threshold =',threshold
                print 'old number of clusters =',clustersOldLength
                print 'new number of clusters =',clustersNewLength
            
            #m = IsingModel(J,numProcs=numProcs)
            
    #        if saveSamplesAtEveryStep and (fileStr is not None):
    #            # go ahead and take samples to compare with data later
    #            #samples = m.metropolisSamples(1e4,minSize=0)[0]
    #            samples = m.metropolisSamples(numSamplesError)[0]
    #            samplesDict[threshold] = samples
    #            
    #            save(samplesDict,fileStr+'_samplesDict.data')

            # 2.20.2014 calculate individual and pair errors
            #samplesCorrected = m.metropolisSamples(numSamplesError,minSize=0)[0]
            nSkipDefault = 10*self.n
            burninDefault = 100*self.n
            self._multipliers = scipy.concatenate([J.diagonal(),squareform(zeroDiag(-J))])
            samplesCorrected = self.generate_samples(nSkipDefault,burninDefault,
                                        numSamplesError,'metropolis')
            if minimizeCovariance:
                raise Exception # 3.31.2014 are you sure you want to do this?
                covStdevs = covarianceTildeStdevsFlat(coocMat,
                            numSamplesData,scipy.diag(coocMat))
                covData = cooccurrences2covariances(coocMat)
                deltaCov = isingDeltaCovTilde(samplesCorrected,covData,scipy.diag(covData))
                zvals = deltaCov/covStdevs
                
                ell = len(coocMat)
                epsilonp = scipy.sqrt(scipy.mean(zvals[:ell]**2))
                epsilonc = scipy.sqrt(scipy.mean(zvals[ell:]**2))
                if verbose:
                    print "epsilonp =",epsilonp
                    print "epsilonc =",epsilonc
                epsVals = [epsilonp,epsilonc]
            elif minimizeIndependent: # independent residuals; method of CocMon11
                #
                # 6.27.2014 NOTE!
                # epsilonc is NOT the same as CocMon11.
                # CocMon11 uses connected correlation pij - pi*pj,
                # whereas we use the cooccurrences pij.
                #
                # (future: encapsulate into function?)
                coocStdevs = coocStdevsFlat(coocMat,numSamplesData)
                deltaCooc = isingDeltaCooc(samplesCorrected,coocMat)
                zvals = deltaCooc/coocStdevs
                
                ell = len(coocMat)
                epsilonp = scipy.sqrt(scipy.mean(zvals[:ell]**2))
                epsilonc = scipy.sqrt(scipy.mean(zvals[ell:]**2))
                if verbose:
                    print "epsilonp =",epsilonp
                    print "epsilonc =",epsilonc
                epsVals = [epsilonp,epsilonc]
            else: # correlated residuals 3.10.2014
                # (future: encapsulate into function?)
                deltaCooc = isingDeltaCooc(samplesCorrected,coocMat)
                # cov = residual covariance
                zvals = scipy.dot( deltaCooc,U ) / scipy.sqrt(s)
                coocMatMeanZSq = scipy.mean( numSamplesData * zvals**2 )
                if verbose:
                    print "coocMatMeanZSq =",coocMatMeanZSq
                epsVals = [coocMatMeanZSq]

            # keep track of mean event size
            meanFightSize = scipy.mean(scipy.sum(samplesCorrected,axis=1))
            meanFightSizeList.append(meanFightSize)
            if verbose:
                print "mean event size =",meanFightSize

            # keep track of epsValsList
            epsValsList.append(epsVals)
            #save(epsValsList,fileStr+"_epsValsList.data")

            # 5.21.2014 keep track of thresholds with new clusters,
            # number of clusters, and maximum cluster size
            thresholdList.append(threshold)
            numClustersList.append(clustersNewLength)
            maxClusterSize = max(clusters.keys())
            maxClusterSizeList.append(maxClusterSize)
            if verbose:
                print "max cluster size =",maxClusterSize

            # 5.21.2014
            d = {'meanFightSizeList':meanFightSizeList,
                'epsValsList':epsValsList,
                'thresholdList':thresholdList,
                'numClustersList':numClustersList,
                'maxClusterSizeList':maxClusterSizeList,
            }
            if fileStr is not None:
                save(d,fileStr+"_expansionData.data")

            # keep track of best found so far
            if scipy.sum(epsVals) < bestEps:
                bestEps = scipy.sum(epsVals)
                Jbest = J
                clustersBest = clusters
                thresholdBest = threshold

            if scipy.all( scipy.array(epsVals) < epsThreshold ):
                stop = True
                if verbose:
                    print
                    print "Using result from threshold =",threshold
                    print
            if threshold < minThreshold:
                stop = True
                
                # go back to best found so far
                if verbose:
                    print "Minimum threshold passed ("+str(minThreshold)+")"
                J = Jbest
                clusters = clustersBest
                threshold = thresholdBest

                if verbose:
                    print
                    print "Using result from threshold =",threshold
                    print

            if maxClusterSize > maxMaxClusterSize: # 5.21.2014
                stop = True
                
                # go back to best found so far
                if verbose:
                    print "Maximum largest cluster size passed ("+str(maxMaxClusterSize)+")"
                J = Jbest
                clusters = clustersBest
                threshold = thresholdBest
                
                if verbose:
                    print
                    print "Using result from threshold =",threshold
                    print

            if stop and bruteForceMin:
                # 3.6.2014 use brute force optimization to get better fit
                thresholdMeanZSq = 1.
                fitAlpha = 20.
                numSamplesBF = int( fitAlpha * numSamplesData / thresholdMeanZSq )
                BFkwargs = {'maxfev':10,
                    'maxnumiter':100,
                    'numProcs':numProcs,
                    'gradFunc':coocJacobianDiagonal,
                    'thresholdMeanZSq':thresholdMeanZSq,
                    'minSize':2,
                    'Jinit':J,
                    'minimizeIndependent':minimizeIndependent,
                    'minimizeCovariance':minimizeCovariance,
                    'priorLmbda':priorLmbda,
                    'numSamples':numSamplesBF,
                    'numFights':numSamplesData}
                if (not minimizeIndependent) and (not minimizeCovariance):
                    coocCov = coocSampleCovariance(data)
                else:
                    coocCov = None
                if verbose:
                    print "Optimizing using findJmatrixBruteForce_CoocMat..."
                J = findJmatrixBruteForce_CoocMat(coocMatObserved,
                                                  coocCov=coocCov,**BFkwargs)

      if retall:
        return J,threshold,clusters,d
      else:
        return J

    # 3.17.2014 copied from generateFightData.py
    # 4.1.2011
    # 7.18.2017 from SparsenessTools.py
    def cooccurrenceMatrix(self,samples,keepDiag=True):
        """
        """
        samples = scipy.array(samples,dtype=float)
        mat = scipy.dot(samples.T,samples)
        if keepDiag: k=-1
        else: k=0
        mat *= (1 - scipy.tri(len(mat),k=k)) # only above diagonal
        mat /= float(len(samples)) # mat /= scipy.sum(mat)
        return mat











        
=======

        Params:
        -------
        samples
            binary matrix, (# samples) x (dimension of system)
        J
            (dimension of system) x (dimension of system)
            J should be symmetric
        """
        return np.sum([ cond_log_likelihood(r,samples,J) \
                           for r in xrange(len(J)) ])
>>>>>>> 637dcb76
<|MERGE_RESOLUTION|>--- conflicted
+++ resolved
@@ -879,10 +879,19 @@
     def pseudo_log_likelhood(self,samples,J):
         """
         (Could probably be made more efficient.)
-<<<<<<< HEAD
-        """
-        return scipy.sum([ conditionalLogLikelihood(r,samples,J,minSize) \
-                           for r in range(len(J)) ])
+
+        Params:
+        -------
+        samples
+            binary matrix, (# samples) x (dimension of system)
+        J
+            (dimension of system) x (dimension of system)
+            J should be symmetric
+        """
+        return np.sum([ cond_log_likelihood(r,samples,J) \
+                           for r in xrange(len(J)) ])
+
+
 
 #from meanFieldIsing import *
 import meanFieldIsing
@@ -1489,16 +1498,3 @@
 
 
         
-=======
-
-        Params:
-        -------
-        samples
-            binary matrix, (# samples) x (dimension of system)
-        J
-            (dimension of system) x (dimension of system)
-            J should be symmetric
-        """
-        return np.sum([ cond_log_likelihood(r,samples,J) \
-                           for r in xrange(len(J)) ])
->>>>>>> 637dcb76
